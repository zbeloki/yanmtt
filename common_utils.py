# -*- coding: utf-8 -*-
# Copyright 2021 National Institute of Information and Communication Technology (Raj Dabre)
# 
# Permission is hereby granted, free of charge, to any person
# obtaining a copy of this software and associated
# documentation files (the "Software"), to deal in the
# Software without restriction, including without limitation
# the rights to use, copy, modify, merge, publish, distribute,
# sublicense, and/or sell copies of the Software, and to
# permit persons to whom the Software is furnished to do so,
# subject to the following conditions:
# The above copyright notice and this permission notice shall
# be included in all copies or substantial portions of the
# Software.
# THE SOFTWARE IS PROVIDED "AS IS", WITHOUT WARRANTY OF ANY
# KIND, EXPRESS OR IMPLIED, INCLUDING BUT NOT LIMITED TO THE
# WARRANTIES OF MERCHANTABILITY, FITNESS FOR A PARTICULAR
# PURPOSE AND NONINFRINGEMENT. IN NO EVENT SHALL THE AUTHORS
# OR COPYRIGHT HOLDERS BE LIABLE FOR ANY CLAIM, DAMAGES OR
# OTHER LIABILITY, WHETHER IN AN ACTION OF CONTRACT, TORT OR
# OTHERWISE, ARISING FROM, OUT OF OR IN CONNECTION WITH THE
# SOFTWARE OR THE USE OR OTHER DEALINGS IN THE SOFTWARE.

## Basic imports
import os
import argparse
import time
import sys
os.environ["CUDA_DEVICE_ORDER"]="PCI_BUS_ID"   # see issue #152
##

## Huggingface imports
import transformers
from transformers import AutoTokenizer, MBartTokenizer, MBart50Tokenizer, BartTokenizer
from transformers import MBartForConditionalGeneration, MBartConfig, get_linear_schedule_with_warmup
from transformers import AdamW
##


## Pytorch imports
import torch
import torch.nn as nn
from torch.nn.parallel import DistributedDataParallel
import torch.multiprocessing as mp
import torch.distributed as dist
from torch.optim import Adam
##

## Our imports
from common_utils import *
##

## Other imports
import random
import numpy as np
import math
import sacrebleu
from rouge_score import rouge_scorer
import functools
import matplotlib.pyplot as plt  # drawing heat map of attention weights
from matplotlib import rcParams
import matplotlib.colors as mcolors
rcParams['font.sans-serif'] = ['Source Han Sans TW',
                                   'sans-serif',
                                   "FreeSerif"  # fc-list :lang=hi family
                                   ]
##

## Seed setting here
torch.manual_seed(621311)
##

def label_smoothed_nll_loss(lprobs, target, epsilon, ignore_index=None):
    """From fairseq. This returns the label smoothed cross entropy loss."""
    if target.dim() == lprobs.dim() - 1:
        target = target.unsqueeze(-1)
    nll_loss = -lprobs.gather(dim=-1, index=target)
    smooth_loss = -lprobs.sum(dim=-1, keepdim=True)
    if ignore_index is not None:
        pad_mask = target.eq(ignore_index)
        nll_loss.masked_fill_(pad_mask, 0.0)
        smooth_loss.masked_fill_(pad_mask, 0.0)
        denominator = (1.0 - 1.0*pad_mask)
        denominator = denominator.sum()
    else:
        nll_loss = nll_loss.squeeze(-1)
        smooth_loss = smooth_loss.squeeze(-1)
        denominator = 1.0
    
    if ignore_index is not None:
        nll_loss = nll_loss.sum()
        smooth_loss = smooth_loss.sum()
    else:
        nll_loss = nll_loss.mean()
        smooth_loss = smooth_loss.mean()
        
    eps_i = epsilon / lprobs.size(-1)
    loss = (1.0 - epsilon) * nll_loss + eps_i * smooth_loss
    loss = loss/denominator
    return loss

def prune_weights(model_weight_dict, prune_ratio):
    """Prunes the weights of the model.
    Args:
        model_weight_dict: The weights of the model.
        prune_ratio: The ratio of the weights to be pruned.
    Returns:
        The pruned weights which will be used to initialize the model.
        
    Logic:
        1. For each key in the model_weight_dict, get the weight tensor and flatten it.
        2. Sort the weight tensor in ascending order and get the indices of the top prune_ratio*len(weight_tensor) elements.
        3. Set the weights to zero at the indices obtained in step 2."""
    if prune_ratio <= 0:
        return model_weight_dict
    
    print("Pruning weights. Pruning percent: {}%".format(prune_ratio*100))
    for key in model_weight_dict:
        weight_tensor = model_weight_dict[key]
        weight_tensor = weight_tensor.view(-1)
        weight_tensor = weight_tensor.cpu().numpy()
        indices = np.argsort(weight_tensor)
        indices = indices[:int(prune_ratio*len(weight_tensor))]
        weight_tensor[indices] = 0
        weight_tensor = torch.from_numpy(weight_tensor)
        print("Pruned percentage: {}%".format(torch.sum(weight_tensor == 0)/len(weight_tensor)*100))
        weight_tensor = weight_tensor.view_as(model_weight_dict[key])
        model_weight_dict[key] = weight_tensor
    return model_weight_dict


def lmap(f, x):
    """list(map(f, x)). Converts a map into a list containing (key,value) pairs."""
    return list(map(f, x))

def compute_distillation_losses(child_mod_compute, parent_mod_compute, target, ignore_index, args):
    """Implemented by me. This is based on distill bert, distill mbart etc. This method is run when the 'distillation' argument is passed.
    There are 3 types of distillation losses for now: cross_entropy, hidden_layer_regression and attention_distillation.
    cross_entropy: This minimizes the cross entropy loss between the parent distribution and the child distribution. Essentially this is different from regular cross entropy loss in the following way. Regular cross entropy is -(label(Y)*log(p_child(Y/X))) whereas this distillation loss is -(p_parent(Y/X)*log(p_child(Y/X))). We expect that the child will mimic the parent distribution.
    hidden_layer_regression: Here we choose parent to child layer mappings and minimize the hidden layer differences via the L2 (regression) loss. Simply put, for the encoder and decoder, for each layer mapping, we compute (child_hidden_representation-parent_hidden_representation)**2.
    attention_distillation: This is a rather recent approach where we compute cross entropy loss between the attention distributions of the parent (as a label) and the child. The loss is -(parent_layer_x_attention*log(child_layer_x_attention))."""
    distillation_losses_to_compute = args.distillation_styles.split(",")
    all_distillation_losses = []
    if target.dim() == child_mod_compute.logits.dim() - 1:
        target = target.unsqueeze(-1)
    pad_mask = target.eq(ignore_index)
            
    for distillation_loss_to_compute in distillation_losses_to_compute:
        if distillation_loss_to_compute == "cross_entropy":
            parent_logits = parent_mod_compute.logits
            parent_lprobs = torch.nn.functional.log_softmax(parent_logits/args.distillation_temperature, dim=-1)
            child_logits = child_mod_compute.logits
            child_lprobs = torch.nn.functional.log_softmax(child_logits/args.distillation_temperature, dim=-1)
            parent_softmax = torch.exp(parent_lprobs)
            distillation_cross_entropy = parent_softmax*child_lprobs
            distillation_cross_entropy.masked_fill_(pad_mask, 0.0)
            distillation_cross_entropy = distillation_cross_entropy.sum(dim=-1)
            distillation_cross_entropy = distillation_cross_entropy.mean() * args.distillation_temperature**2
            all_distillation_losses.append(distillation_cross_entropy)
        if distillation_loss_to_compute == "hidden_layer_regression":
            all_regression_losses = []
            for layer_mapping in args.distillation_layer_mapping.strip().split(","):
                parent_layer_idx, child_layer_idx = layer_mapping.split("-")
                parent_layer_idx, child_layer_idx = int(parent_layer_idx)-1, int(child_layer_idx)-1
                parent_encoder_layer_state = parent_mod_compute.encoder_hidden_states[parent_layer_idx]
                child_encoder_layer_state = child_mod_compute.encoder_hidden_states[child_layer_idx]
                encoder_l2_loss = (parent_encoder_layer_state-child_encoder_layer_state)**2
                encoder_l2_loss.masked_fill_(pad_mask, 0.0)
                encoder_l2_loss = encoder_l2_loss.sum(dim=-1).mean()
                parent_decoder_layer_state = parent_mod_compute.decoder_hidden_states[parent_layer_idx]
                child_decoder_layer_state = child_mod_compute.decoder_hidden_states[child_layer_idx]
                decoder_l2_loss = (parent_decoder_layer_state-child_decoder_layer_state)**2
                decoder_l2_loss.masked_fill_(pad_mask, 0.0)
                decoder_l2_loss = decoder_l2_loss.sum(dim=-1).mean()
                all_regression_losses.append(encoder_l2_loss)
                all_regression_losses.append(decoder_l2_loss)
            regression_loss = torch.mean(torch.stack(all_regression_losses), dim=0)
            all_distillation_losses.append(-regression_loss) ## We will take a negative later so this minus sign here is to negate its effect. We want to minimize the L2 loss after all.
        if distillation_loss_to_compute == "attention_distillation":
            all_attention_distillation_losses = []
            for layer_mapping in args.distillation_layer_mapping.strip().split(","):
                parent_layer_idx, child_layer_idx = layer_mapping.split("-")
                parent_layer_idx, child_layer_idx = int(parent_layer_idx)-1, int(child_layer_idx)-1
                parent_encoder_self_attention = parent_mod_compute.encoder_attentions[parent_layer_idx]
                child_encoder_self_attention = child_mod_compute.encoder_attentions[child_layer_idx]
                # deal with padding here. We will need to access the source token padding information.
                encoder_sa_loss = parent_encoder_attention*torch.log(child_encoder_attention.masked_fill_(child_encoder_attention.eq(0.0), 1e-10))
                encoder_l2_loss = encoder_l2_loss.sum(dim=-1).mean()
                parent_decoder_self_attention = parent_mod_compute.decoder_attentions[parent_layer_idx]
                child_decoder_self_attention = child_mod_compute.decoder_attentions[child_layer_idx]
                decoder_sa_loss = parent_decoder_self_attention*torch.log(child_decoder_self_attention.masked_fill_(child_decoder_self_attention.eq(0.0), 1e-10))
                decoder_sa_loss = decoder_sa_loss.sum(dim=-1).mean()
                parent_decoder_cross_attention = parent_mod_compute.cross_attentions[parent_layer_idx]
                child_decoder_cross_attention = child_mod_compute.cross_attentions[child_layer_idx]
                decoder_ca_loss = parent_decoder_cross_attention*torch.log(child_decoder_cross_attention.masked_fill_(child_decoder_cross_attention.eq(0.0), 1e-10))
                decoder_ca_loss = decoder_ca_loss.sum(dim=-1).mean()
                all_attention_distillation_losses.append(encoder_sa_loss)
                all_attention_distillation_losses.append(decoder_sa_loss)
                all_attention_distillation_losses.append(decoder_ca_loss)
            all_attention_distillation_losses = torch.mean(torch.stack(all_attention_distillation_losses), dim=0)
            all_distillation_losses.append(all_attention_distillation_losses)
        
    return -torch.mean(torch.stack(all_distillation_losses), dim=0)

def remap_layers(model, idx, args): ### Cut this code into half.
    """This method is used to remap the layers from a pretrained model to the current model. The remapping info comes in the form of 2-1,... which means, map the second layer of the pretrained model to the first layer of the current model."""
    print("Remapping layers from parent to child.")
    model_copy = model.copy()
    if args.remap_encoder != "":
        keys_to_consider = [key for key in model.keys() if ".encoder.layers" in key]
        keys_to_keep = set() ## Keys to keep in the model dict once remapping is done as we assume that the user always specifies ALL desired target model keys to be remapped.
        for mapping in args.remap_encoder.split(","):
            slayer, tlayer = mapping.split("-")
            slayer = str(int(slayer)-1) # Zero indexing
            tlayer = str(int(tlayer)-1) # Zero indexing
            keys_to_keep.add(slayer) ## Key remapped so it should not be deleted
            for key in keys_to_consider:
                key = key.strip().split(".")
                key_copy = list(key)
                if key[idx] == slayer:
                    print("Remapping", key)
                    key_copy[idx] =tlayer
                    key = ".".join(key)
                    key_copy = ".".join(key_copy)
                    model[key] = model_copy[key_copy]
        for key in keys_to_consider: ## Purge all unspecified keys.
            key = key.strip().split(".")
            if key[idx] not in keys_to_keep:
                key = ".".join(key)
                print("Deleting", key)
                del model[key]

    if args.remap_decoder != "":
        keys_to_consider = [key for key in model.keys() if ".decoder.layers" in key]
        keys_to_keep = set() ## Keys to keep in the model dict once remapping is done as we assume that the user always specifies ALL desired target model keys to be remapped.
        for mapping in args.remap_encoder.split(","):
            slayer, tlayer = mapping.split("-")
            slayer = str(int(slayer)-1) # Zero indexing
            tlayer = str(int(tlayer)-1) # Zero indexing
            keys_to_keep.add(slayer) ## Key remapped so it should not be deleted
            for key in keys_to_consider:
                key = key.strip().split(".")
                key_copy = list(key)
                if key[idx] == slayer:
                    print("Remapping", key)
                    key_copy[idx] =tlayer
                    key = ".".join(key)
                    key_copy = ".".join(key_copy)
                    model[key] = model_copy[key_copy]
        for key in keys_to_consider: ## Purge all unspecified keys.
            key = key.strip().split(".")
            if key[idx] not in keys_to_keep:
                key = ".".join(key)
                print("Deleting", key)
                del model[key]
    print("Final model dictionary after remapping is:", model.keys())
    return model

def remap_embeddings(our_model_dict, model_to_load_dict, args):
    """This method will consider two tokenizers, one for the pretrained model and one for the current model. It will then remap the embeddings. When we remapt embeddings we not only remap input embeddings to the encoder and decoder but also the lm head parameters which is a kind of embedding consisting of a weight matrix and biases. Note that embed positions remapping makes no sense."""
    if args.pretrained_tokenizer_name_or_path is None:
        return model_to_load_dict
    
    tok = AutoTokenizer.from_pretrained(args.tokenizer_name_or_path, do_lower_case=False, use_fast=False, keep_accents=True).get_vocab()
    tok_pre = AutoTokenizer.from_pretrained(args.pretrained_tokenizer_name_or_path, do_lower_case=False, use_fast=False, keep_accents=True).get_vocab()
    for token in tok:
        tok_idx = tok[token]
        if token in tok_pre:
            pre_tok_idx = tok_pre[token]
            our_model_dict["module.model.shared.weight"][tok_idx] = model_to_load_dict["module.model.shared.weight"][pre_tok_idx]
            our_model_dict["module.model.encoder.embed_tokens.weight"][tok_idx] = model_to_load_dict["module.model.encoder.embed_tokens.weight"][pre_tok_idx]
            our_model_dict["module.model.decoder.embed_tokens.weight"][tok_idx] = model_to_load_dict["module.model.decoder.embed_tokens.weight"][pre_tok_idx]
            our_model_dict["module.lm_head.weight"][tok_idx] = model_to_load_dict["module.lm_head.weight"][pre_tok_idx]
            our_model_dict["module.final_logits_bias"][tok_idx] = model_to_load_dict["module.final_logits_bias"][pre_tok_idx]
    model_to_load_dict["module.model.shared.weight"] = our_model_dict["module.model.shared.weight"]
    model_to_load_dict["module.model.encoder.embed_tokens.weight"] = our_model_dict["module.model.encoder.embed_tokens.weight"]
    model_to_load_dict["module.model.decoder.embed_tokens.weight"] = our_model_dict["module.model.decoder.embed_tokens.weight"]
    model_to_load_dict["module.lm_head.weight"] = our_model_dict["module.lm_head.weight"]
    model_to_load_dict["module.final_logits_bias"] = our_model_dict["module.final_logits_bias"]
    return model_to_load_dict

def remap_embeddings_eliminate_components_and_eliminate_mismatches(our_model_dict, model_to_load_dict, args):
    """This method first remaps embeddings from pretrained to current model and then eliminates mismatched layers between the pretrained model and the current model. A mismatch is when the size of the pretrained parameter is not the same as the parameter of the current model."""
    print("Remapping embeddings.")
    model_to_load_dict = remap_embeddings(our_model_dict, model_to_load_dict, args)
    
    if args.eliminate_encoder_before_initialization:
        print("Eliminating encoder from the model to load")
        for load_model_key in model_to_load_dict:
            if "encoder" in load_model_key:
                del model_to_load_dict[load_model_key]
    if args.eliminate_decoder_before_initialization:
        print("Eliminating decoder from the model to load")
        for load_model_key in model_to_load_dict:
            if "decoder" in load_model_key:
                del model_to_load_dict[load_model_key]
    if args.eliminate_embeddings_before_initialization:
        print("Eliminating embeddings from the model to load")
        for load_model_key in model_to_load_dict:
            if "embed" in load_model_key:
                del model_to_load_dict[load_model_key]            
    
                
    print("Eliminating matched params with mismatched sizes from the initial model.")
    for our_model_key in our_model_dict:
        if our_model_key in model_to_load_dict:
            if our_model_dict[our_model_key].size() != model_to_load_dict[our_model_key].size():
                print("Eliminating", our_model_key)
                del model_to_load_dict[our_model_key]
    return model_to_load_dict

def init_weights(module, in_features, out_features):
    """Method to initialize model weights. Not used for now but might be used in the future. Tries to mimic t2t initialization.
    TODO: Incorporate this into the flow so as to give users an option to do their own initialization."""
    if isinstance(module, nn.Linear):
        init_std = (3.0/(in_features+out_features))**(0.5)
        module.weight.data.normal_(mean=0.0, std=init_std)
        if module.bias is not None:
            module.bias.data.zero_()
    elif isinstance(module, nn.Embedding):
        init_std = (3.0/(out_features))**(0.5)
        module.weight.data.normal_(mean=0.0, std=init_std)
        if module.padding_idx is not None:
            module.weight.data[module.padding_idx].zero_()
            
def shard_files_mono(files, args):
    """This method shards files into N parts containing the same number of lines. Each shard will go to a different GPU which may even be located on another machine. This method is run when the 'shard_files' argument is passed."""
    print("Sharding files into", args.world_size, "parts")
    for lang in files:
        infile = open(files[lang][0]).readlines() if args.num_domains_for_domain_classifier > 1 else open(files[lang]).readlines()
        num_lines = len(infile)
        lines_per_shard = math.ceil(num_lines/args.world_size)
        print("For language:",lang," the total number of lines are:", num_lines, "and number of lines per shard are:", lines_per_shard)
        for shard_id in range(args.world_size):
            outfile = open(files[lang][0]+"."+"%02d" % shard_id, "w") if args.num_domains_for_domain_classifier > 1 else open(files[lang]+"."+"%02d" % shard_id, "w")
            for line in infile[shard_id*lines_per_shard:(shard_id+1)*lines_per_shard]:
                outfile.write(line)
            outfile.flush()
            outfile.close()
        print("File for language", lang, "has been sharded.")
        sys.stdout.flush()

def shard_files_mono_lm(files, args):
    """This method shards files into N parts containing the same number of lines. Each shard will go to a different GPU which may even be located on another machine. This method is run when the 'shard_files' argument is passed."""
    print("Sharding files into", args.world_size, "parts")
    for lang in files:
        infile = open(files[lang]).readlines()
        num_lines = len(infile)
        lines_per_shard = math.ceil(num_lines/args.world_size)
        print("For language:",lang," the total number of lines are:", num_lines, "and number of lines per shard are:", lines_per_shard)
        for shard_id in range(args.world_size):
            outfile = open(files[lang]+"."+"%02d" % shard_id, "w")
            for line in infile[shard_id*lines_per_shard:(shard_id+1)*lines_per_shard]:
                outfile.write(line)
            outfile.flush()
            outfile.close()
        print("File for language", lang, "has been sharded.")
        sys.stdout.flush()
        
def shard_files_bi(files, args):
    """This method shards files into N parts containing the same number of lines. Each shard will go to a different GPU which may even be located on another machine. This method is run when the 'shard_files' argument is passed."""
    print("Sharding files into", args.world_size, "parts")
    for pair in files:
        infile = list(zip(open(files[pair][0]).readlines(), open(files[pair][1]).readlines()))
        num_lines = len(infile)
        lines_per_shard = math.ceil(num_lines/args.world_size)
        print("For language pair:",pair," the total number of lines are:", num_lines, "and number of lines per shard are:", lines_per_shard)
        for shard_id in range(args.world_size):
            srcoutfile = open(files[pair][0]+"."+"%02d" % shard_id, "w")
            tgtoutfile = open(files[pair][1]+"."+"%02d" % shard_id, "w")
            for src_line, tgt_line in infile[shard_id*lines_per_shard:(shard_id+1)*lines_per_shard]:
                srcoutfile.write(src_line)
                tgtoutfile.write(tgt_line)
            srcoutfile.flush()
            srcoutfile.close()
            tgtoutfile.flush()
            tgtoutfile.close()
        print("File for language pair", pair, "has been sharded.")
        sys.stdout.flush()
        
def get_sacrebleu(refs, hyp):
    """Returns sacrebleu score. Sacrebleu is a reliable implementation for computing corpus level BLEU scores."""
    bleu = sacrebleu.corpus_bleu(hyp, refs)
    return bleu.score

def yield_corpus_indefinitely_mono(corpus, lang):
    """This shuffles the corpus or corpus shard at the beginning of each epoch and returns sentences indefinitely."""
    epoch_counter = 0
    try:
        while True:
            print("Shuffling corpus!")
            sys.stdout.flush()
            random.shuffle(corpus)
            for src_line in corpus:
                yield src_line

            epoch_counter += 1
            print("Finished epoch", epoch_counter, "for language:", lang)
    except Exception as e:
        print(e)
        print("Catastrophic data gen failure")
    return None

def yield_corpus_indefinitely_bi(corpus, language):
    """This shuffles the corpus at the beginning of each epoch and returns sentences indefinitely."""
    epoch_counter = 0
    while True:
        print("Shuffling corpus:", language)
        random.shuffle(corpus)
        for src_line, tgt_line in corpus:
            yield src_line, tgt_line
        
        epoch_counter += 1
        print("Finished epoch", epoch_counter, "for language:", language)
    return None, None ## We should never reach this point.

def sub_sample_and_permute_document(sentence, document_level_sentence_delimiter, max_length):
    """Here we start at a particular random index and select the rest of the sentences. This is to make sure that we dont always see only the initial part of each document all the time."""
    sentence_split = sentence.split(" "+document_level_sentence_delimiter+" ")
    sentence_split_length = len(sentence_split)
    num_delimiters = sentence_split_length - 1
    start_idx = random.randint(0, sentence_split_length-1)
    sentence_split = sentence_split[start_idx:]
    sentence = (" "+document_level_sentence_delimiter+" ").join(sentence_split)
    sentence_split = sentence.split(" ")
    sent_len = len(sentence_split)
    if sent_len > max_length: ## Initial truncation
        sentence_split = sentence_split[:max_length]
        sentence = " ".join(sentence_split)
        sent_len = max_length
    sentence_split = sentence.split(" "+document_level_sentence_delimiter+" ")
    sentence_split_shuffled = random.sample(sentence_split, len(sentence_split))
    sentence_split_shuffled = (" "+document_level_sentence_delimiter+" ").join(sentence_split_shuffled)
    sentence_split_shuffled = sentence_split_shuffled.split(" ")
    return sentence_split_shuffled, sentence, sent_len

    
def generate_batches_monolingual_masked(tok, args, files, rank):
    """Generates the source, target and source attention masks for denoising. Long sequences are truncated and short sequences are ignored."""
    
    if args.tokenization_sampling:
        print("Stochastic tokenizer will be used.")
        if "bart" in args.tokenizer_name_or_path:
            print("BPE dropout with a dropout probability of", args.tokenization_alpha_or_dropout, "will be used.")
        else:
            print("Sentencepiece regularization with an alpha value of", args.tokenization_alpha_or_dropout, "will be used.")
    
    batch_count = 0
    if args.use_official_pretrained:
        mask_tok = "<mask>"
    else:
        mask_tok = "[MASK]"
    if len(args.token_masking_probs_range) == 1:
        mp_val_or_range = args.token_masking_probs_range[0]
    elif len(args.token_masking_probs_range) == 2:
        mp_val_or_range = args.token_masking_probs_range
    print("Masking ratio:", mp_val_or_range)
    language_list = list(files.keys())
    print("Training for:", language_list)
    language_file_dict = {}
    probs = {}
    for l in language_list:
        file_content = open(files[l][0]+"."+"%02d" % rank).readlines() if args.num_domains_for_domain_classifier > 1 else open(files[l]+"."+"%02d" % rank).readlines()
        probs[l] = len(file_content)
        language_file_dict[l] = yield_corpus_indefinitely_mono(file_content, l)
    probs_temp = {lang: probs[lang]/sum(probs.values()) for lang in probs}
    probs = probs_temp
    probs_temp = {lang: probs[lang]**(1.0/args.data_sampling_temperature) for lang in probs} ## Temperature sampling probabilities.
    probs = probs_temp
    probs_temp = {lang: probs[lang]/sum(probs.values()) for lang in probs}
    probs = [probs_temp[lang] for lang in language_list]
    while batch_count != args.num_batches:
        curr_batch_count = 0
        encoder_input_batch = []
        decoder_input_batch = []
        decoder_label_batch = []
        batch_count += 1
        max_src_sent_len = 0
        max_tgt_sent_len = 0
        prev_max_src_sent_len = 0
        prev_max_tgt_sent_len = 0
        start = time.time()
        sents_in_batch = 0
        dropped_sentence = "" ## We will save the sentence to be dropped this batch and add it to the next batch.
        if args.num_domains_for_domain_classifier > 1:
            domain_classifier_labels = []
        while True:
            if dropped_sentence != "":
                sentence = dropped_sentence # Reuse the previous sentence
                dropped_sentence = ""
            else:
                language = random.choices(language_list, probs)[0]
                sentence = next(language_file_dict[language]).strip()
            if args.num_domains_for_domain_classifier > 1: ## Careful when handling domains for monolingual corpora.
                lang = language.strip().split("-")[0]
                lang = lang if args.use_official_pretrained else "<2"+lang+">"
            else:
                lang = language if args.use_official_pretrained else "<2"+language+">"
            if type(mp_val_or_range) is float:
                mask_percent = mp_val_or_range
            else:
                mask_percent = random.uniform(mp_val_or_range[0], mp_val_or_range[1])
            if args.is_document:
                sentence_split, sentence, sent_len = sub_sample_and_permute_document(sentence, args.document_level_sentence_delimiter, args.max_length)
            else:
                sentence_split = sentence.split(" ")
                sent_len = len(sentence_split)
                if sent_len < 1: 
                    continue
                if sent_len > args.max_length: ## Initial truncation
                    sentence_split = sentence_split[:args.max_length]
                    sentence = " ".join(sentence_split)
                    sent_len = args.max_length
            mask_count = 0
            max_mask_count = int(mask_percent*sent_len)
            spans_to_mask = list(np.random.poisson(args.token_masking_lambda, 1000))
            curr_sent_len = sent_len
            while mask_count < max_mask_count:
                try:
                    span_to_mask = spans_to_mask[0]
                    del spans_to_mask[0]
                    if span_to_mask > (max_mask_count-mask_count): ## Cant mask more than the allowable number of tokens.
                        continue
                    idx_to_mask = random.randint(sent_len//2 if args.future_prediction else 0, (curr_sent_len-1)-(span_to_mask-1)) ## We mask only the remaining half of the sentence to encourage the model to learn representations that can make do without most of the future tokens.
                    if mask_tok not in sentence_split[idx_to_mask:idx_to_mask+span_to_mask] and args.document_level_sentence_delimiter not in sentence_split[idx_to_mask:idx_to_mask+span_to_mask]:
                        sentence_split[idx_to_mask:idx_to_mask+span_to_mask] = [mask_tok]
                        mask_count += span_to_mask # We assume that with a low probability there are mask insertions when span lengths are 0 which may cause more mask tokens than planned. I have decided not to count these insersions towards the maximum maskable limit. This means that the total number of mask tokens will be a bit higher than what it should be. 
                        curr_sent_len -= (span_to_mask-1)
                except:
                    break ## If we cannot get a properly masked sentence despite all our efforts then we just give up and continue with what we have so far.
            
            masked_sentence = " ".join(sentence_split)
            if args.use_official_pretrained and "bart" in args.pretrained_model and "mbart" not in args.pretrained_model: ## The bart tokenizer is wacky so we need to tweak the inputs a bit
                iids = tok(masked_sentence, return_tensors="pt").input_ids
                curr_src_sent_len = len(iids[0])
                if curr_src_sent_len > args.hard_truncate_length:
                    masked_sentence = tok.decode(iids[0][1:args.hard_truncate_length-1], skip_special_tokens=True, clean_up_tokenization_spaces=False)
                    curr_src_sent_len = args.hard_truncate_length
                iids = tok(sentence, return_tensors="pt").input_ids
                curr_tgt_sent_len = len(iids[0])
                if curr_tgt_sent_len > args.hard_truncate_length:
                    sentence = tok.decode(iids[0][1:args.hard_truncate_length-1], skip_special_tokens=True, clean_up_tokenization_spaces=False)
                    curr_tgt_sent_len = args.hard_truncate_length
            else:
                iids = tok(lang + " " + masked_sentence + " </s>", add_special_tokens=False, return_tensors="pt").input_ids
                curr_src_sent_len = len(iids[0])
                if curr_src_sent_len > args.hard_truncate_length:
                    masked_sentence = tok.decode(iids[0][1:args.hard_truncate_length-1], skip_special_tokens=True, clean_up_tokenization_spaces=False)
                    curr_src_sent_len = args.hard_truncate_length
                iids = tok("<s> " + sentence, add_special_tokens=False, return_tensors="pt").input_ids
                curr_tgt_sent_len = len(iids[0])
                if curr_tgt_sent_len > args.hard_truncate_length:
                    sentence = tok.decode(iids[0][1:args.hard_truncate_length], skip_special_tokens=True, clean_up_tokenization_spaces=False)
                    curr_tgt_sent_len = args.hard_truncate_length
            
                        
            if curr_src_sent_len > max_src_sent_len:
                prev_max_src_sent_len = max_src_sent_len
                max_src_sent_len = curr_src_sent_len
            
            if curr_tgt_sent_len > max_tgt_sent_len:
                prev_max_tgt_sent_len = max_tgt_sent_len
                max_tgt_sent_len = curr_tgt_sent_len
            
            if args.batch_size_indicates_lines: ## Batch a fixed number of sentences. We can safely add the current example because we assume that the user knows the max batch size.
                if args.use_official_pretrained and "bart" in args.pretrained_model and "mbart" not in args.pretrained_model: ## The bart tokenizer is wacky so we need to tweak the inputs a bit
                    encoder_input_batch.append(masked_sentence)
                    decoder_input_batch.append(sentence)
                else:
                    encoder_input_batch.append(masked_sentence + " </s> " + lang)
                    decoder_input_batch.append(lang + " " + sentence)
                    decoder_label_batch.append(sentence + " </s>")
                    if args.tokenization_sampling:
                        decoder_input_batch[-1] += " </s>" ## In case of stochastic subword segmentation we have to generate the decoder label ids from the decoder input ids. This will make the model behavior sliiiiiightly different from how it was when stochastic decoding is not done. However it should have no major difference. In the non stochastic case, the </s> or EOS token is never fed as the input but in the stochastic case that token is fed as the input. So this means in the non stochastic case, the end of decoder and labels will be something like: "a good person <pad> <pad> <pad>" and "good person </s> <pad <pad> <pad>". In the stochastic case, the end of decoder and labels will be something like: "a good person </s> <pad> <pad>" and "good person </s> <pad> <pad <pad>". Now think about how we compute loss. When the label is a pad, the loss is never propagated through it. So the model will never learn anything when </s> or <pad> will be the input. Furthermore, the generation of </s> is what dictates the end of generation. When the model generates a </s> the sequence is taken out of the computation process and therefore whatever it generates after that will not be considered at all towards its final score. In conclusion, there should be no practical difference in outcomes between the two batching approaches.
                sents_in_batch += 1
                if args.num_domains_for_domain_classifier > 1:
                    domain_classifier_labels.append(files[language][1])
                if sents_in_batch == args.batch_size:
                    break
            else:
                potential_batch_count = max(max_src_sent_len, max_tgt_sent_len)*(sents_in_batch+1) ## Note that this will be unreliable when we do stochastic subword segmentation.
                if potential_batch_count > args.batch_size: ## We will drop this sentence for now because we may go over the limit of what the GPU can handle. It may be used in a future iteration. Note that this will be unreliable when we do stochastic subword segmentation.
                    dropped_sentence = sentence
                    max_src_sent_len = prev_max_src_sent_len
                    max_tgt_sent_len = prev_max_tgt_sent_len
                    break
                if args.use_official_pretrained and "bart" in args.pretrained_model and "mbart" not in args.pretrained_model: ## The bart tokenizer is wacky so we need to tweak the inputs a bit
                    encoder_input_batch.append(masked_sentence)
                    decoder_input_batch.append(sentence)
                else:
                    if args.use_official_pretrained and "50" in args.pretrained_model: ## mbart-50 model has a different input representation
                        encoder_input_batch.append(lang + " " + masked_sentence + " </s>")
                    else:
                        encoder_input_batch.append(masked_sentence + " </s> " + lang)
                    decoder_input_batch.append(lang + " " + sentence)
                    decoder_label_batch.append(sentence + " </s>")
                    if args.tokenization_sampling:
                        decoder_input_batch[-1] += " </s>" ## In case of stochastic subword segmentation we have to generate the decoder label ids from the decoder input ids. This will make the model behavior sliiiiiightly different from how it was when stochastic decoding is not done. However it should have no major difference. In the non stochastic case, the </s> or EOS token is never fed as the input but in the stochastic case that token is fed as the input. So this means in the non stochastic case, the end of decoder and labels will be something like: "a good person <pad> <pad> <pad>" and "good person </s> <pad <pad> <pad>". In the stochastic case, the end of decoder and labels will be something like: "a good person </s> <pad> <pad>" and "good person </s> <pad> <pad <pad>". Now think about how we compute loss. When the label is a pad, the loss is never propagated through it. So the model will never learn anything when </s> or <pad> will be the input. Furthermore, the generation of </s> is what dictates the end of generation. When the model generates a </s> the sequence is taken out of the computation process and therefore whatever it generates after that will not be considered at all towards its final score. In conclusion, there should be no practical difference in outcomes between the two batching approaches.
                if args.num_domains_for_domain_classifier > 1:
                    domain_classifier_labels.append(files[language][1])
                sents_in_batch += 1
        
        if len(encoder_input_batch) == 0:
            print("Zero size batch due to an abnormal example. Skipping empty batch.")
            continue
        if args.use_official_pretrained and "bart" in args.pretrained_model and "mbart" not in args.pretrained_model: ## The bart tokenizer is wacky so we need to tweak the inputs a bit. No support for stochastic tokenizer because the roberta tokenizer which is inherited from GPT2 tokenizer does its onw weird BPE and I dont want to mess with it.
            input_ids = tok(encoder_input_batch, return_tensors="pt", padding=True).input_ids
        else:
            input_ids = tok(encoder_input_batch, add_special_tokens=False, return_tensors="pt", padding=True, sample=args.tokenization_sampling, nbest=args.tokenization_nbest_list_size, alpha_or_dropout=args.tokenization_alpha_or_dropout).input_ids
        # if len(input_ids[0]) > args.hard_truncate_length: ## Truncate again if we exceed the maximum sequence length.
        #     input_ids = input_ids[:,:args.hard_truncate_length]
        input_masks = (input_ids != tok.pad_token_id).int()
        if args.use_official_pretrained and "bart" in args.pretrained_model and "mbart" not in args.pretrained_model: ## The bart tokenizer is wacky so we need to tweak the inputs a bit. No support for stochastic tokenizer because the roberta tokenizer which is inherited from GPT2 tokenizer does its onw weird BPE and I dont want to mess with it.
            decoder_input_ids = tok(decoder_input_batch, return_tensors="pt", padding=True).input_ids
        else:
            decoder_input_ids = tok(decoder_input_batch, add_special_tokens=False, return_tensors="pt", padding=True, sample=args.tokenization_sampling, nbest=args.tokenization_nbest_list_size, alpha_or_dropout=args.tokenization_alpha_or_dropout).input_ids
        # if len(decoder_input_ids[0]) > args.hard_truncate_length: ## Truncate again if we exceed the maximum sequence length.
        #     decoder_input_ids = decoder_input_ids[:,:args.hard_truncate_length]
        if (args.use_official_pretrained and "bart" in args.pretrained_model and "mbart" not in args.pretrained_model) or args.tokenization_sampling: ## We have to be careful when using stochastic segmentation. Note again that there will be no stoachastic segmentation with the official bart model. IT JUST WONT WORK.
            labels = decoder_input_ids[:,1:]
            decoder_input_ids = decoder_input_ids[:,:-1]
        else:
            labels = tok(decoder_label_batch, add_special_tokens=False, return_tensors="pt", padding=True).input_ids
        # if len(labels[0]) > args.hard_truncate_length: ## Truncate again if we exceed the maximum sequence length.
        #     labels = labels[:,:args.hard_truncate_length]
        end = time.time()
#         if rank == 0:
#             print(input_ids.size(), functools.reduce(lambda x,y: x*y, input_ids.size()), decoder_input_ids.size(), functools.reduce(lambda x,y: x*y, decoder_input_ids.size()))
        if args.num_domains_for_domain_classifier > 1:
            yield input_ids, input_masks, decoder_input_ids, [labels, domain_classifier_labels] ## We are going to pass the domain indicator batch along with the labels
        else:
            yield input_ids, input_masks, decoder_input_ids, labels
    

def generate_batches_lm(tok, args, rank, files): ## Address compatibilities of the meta tokens when using official models
    """Generates the source, target and source attention masks for denoising. Long sequences are truncated and short sequences are ignored."""
    
    batch_count = 0
    language_list = list(files.keys())
    print("Training for:", language_list)
    language_file_dict = {}
    probs = {}
    for l in language_list:
        file_content = open(files[l]+"."+"%02d" % rank).readlines()
        probs[l] = len(file_content)
        language_file_dict[l] = yield_corpus_indefinitely_mono(file_content, l)
    probs_temp = {lang: probs[lang]/sum(probs.values()) for lang in probs}
    probs = probs_temp
    probs_temp = {lang: probs[lang]**(1.0/args.data_sampling_temperature) for lang in probs} ## Temperature sampling probabilities.
    probs = probs_temp
    probs_temp = {lang: probs[lang]/sum(probs.values()) for lang in probs}
    probs = [probs_temp[lang] for lang in language_list]
    num_langs = len(language_list)
    language_indices = list(range(num_langs))
    has_rem=False
    while batch_count != args.num_batches:
        curr_batch_count = 0
        input_batch = []
        batch_count += 1
        max_sent_len = 0
        prev_max_sent_len = 0
        start = time.time()
        sents_in_batch = 0
        while True:
            if not has_rem:
                language_idx = random.choices(language_indices, probs)[0]
                sentence = next(language_file_dict[language_list[language_idx]]).strip()
                lang = "<2"+language_list[language_idx]+">"
                sentence_split = sentence.split(" ")
                sent_len = len(sentence_split)
                if sent_len < 1: 
                    continue
            if args.train_with_meta and not has_rem and random.random() <= 0.2: ## Use the first part of the document only 20% of the time.
                randidx = 0
                sentence_split_curr = sentence_split[randidx:randidx+args.max_length]
                sentence_curr=" ".join(sentence_split)

                if args.use_official_pretrained:
                    input_batch.append(sentence_curr)
                else:
                    input_batch.append(lang + " " + sentence_curr)

                sents_in_batch += 1
                if sents_in_batch == args.batch_size: ## We will drop this sentence for now. It may be used in a future iteration.
                    has_rem=True
                    break
                    
            has_rem=False
            randidx = random.randint(0,max(sent_len-args.max_length,0))
            sentence_split = sentence_split[randidx:randidx+args.max_length]
            sentence=" ".join(sentence_split)
            
            if args.use_official_pretrained:
                input_batch.append(sentence)
            else:
                input_batch.append(lang + " " + sentence)

            sents_in_batch += 1
            if sents_in_batch == args.batch_size: ## We will drop this sentence for now. It may be used in a future iteration.
                break
        
        if args.use_official_pretrained:
            input_ids = tok(input_batch, return_tensors="pt", padding=True).input_ids
        else:
            input_ids = tok(input_batch, add_special_tokens=False, return_tensors="pt", padding=True).input_ids
<<<<<<< HEAD
        if len(input_ids[0]) > args.hard_truncate_length: ## Truncate again if we exceed the maximum sequence length.
            input_ids = input_ids[:,:args.hard_truncate_length+1]
=======
        if args.hard_truncate_length > 0 and len(input_ids[0]) > args.hard_truncate_length: ## Truncate again if we exceed the maximum sequence length.
            input_ids = input_ids[:,:args.hard_truncate_length]
>>>>>>> 974a7988
        labels = input_ids[:,1:]
        input_ids = input_ids[:,:-1]
        end = time.time()
        yield input_ids, labels
    
    
def assert_all_frozen(model):
    """Checks if frozen parameters are all linked to each other or not. Ensures no disjoint components of graphs."""
    model_grads: List[bool] = list(grad_status(model))
    n_require_grad = sum(lmap(int, model_grads))
    npars = len(model_grads)
    assert not any(model_grads), f"{n_require_grad/npars:.1%} of {npars} weights require grad"

def grad_status(model):
    """Checks whether the parameter needs gradient or not. Part of asserting that the correct parts of the model are frozen."""
    return (par.requires_grad for par in model.parameters())


def freeze_params(model):
    """Set requires_grad=False for each of model.parameters() thereby freezing those parameters. We use this when we want to prevent parts of the model from being trained."""
    for par in model.parameters():
        par.requires_grad = False

def freeze_embeds(model):
    """Freeze token embeddings and positional embeddings for bart, just token embeddings for mbart."""
    try:
        freeze_params(model.model.shared)
        for d in [model.model.encoder, model.model.decoder]:
            freeze_params(d.embed_positions)
            freeze_params(d.embed_tokens)
    except AttributeError:
        freeze_params(model.shared)
        for d in [model.encoder, model.decoder]:
            freeze_params(d.embed_tokens)

def generate_batches_eval_bilingual(tok, args, file, slang):
    """Generates the source sentences for the dev set. This ensures that long sentences are truncated and then batched. The batch size is the number of sentences and not the number of tokens."""
    src_file = file
    curr_batch_count = 0
    encoder_input_batch = []
    if args.multi_source: ## Additional source batch and length info
        encoder_input_batch_parent = []
        slang = slang.split("-")
        slang_parent = slang[0]
        slang = slang[1]
        lang_parent = slang_parent if args.use_official_pretrained else "<2"+slang_parent+">"
    lang = slang if args.use_official_pretrained else "<2"+slang+">"
    for src_line in src_file:
        start = time.time()
        src_sent = src_line.strip()
        if args.multi_source: ## We assume that we use a N-way corpus of 3 languages X, Y and Z. We want to distill Y-Z behavior into X-Z where the Y-Z pair also has additional larger corpora but X-Z does not. As such the source sentence should be a tab separated sentence consisting of X[tab]Y.
            src_sent = src_sent.split("\t")
            src_sent_parent = src_sent[0].strip() ## This is the sentence for Y
            src_sent = src_sent[1] ## This is the sentence for X
        src_sent_split = src_sent.split(" ")
        sent_len = len(src_sent_split)
        if sent_len > args.max_src_length: ## Initial truncation
            src_sent_split=src_sent_split[:args.max_src_length]
            src_sent = " ".join(src_sent_split)
            sent_len = args.max_src_length
        
        if args.use_official_pretrained and "bart" in args.pretrained_model and "mbart" not in args.pretrained_model: ## The bart tokenizer is wacky so we need to tweak the inputs a bit
            iids = tok(src_sent, return_tensors="pt").input_ids
            sent_len = len(iids[0])
            if sent_len > args.hard_truncate_length:
                src_sent = tok.decode(iids[0][1:args.hard_truncate_length-1], skip_special_tokens=True, clean_up_tokenization_spaces=False)
                sent_len = args.hard_truncate_length
            encoder_input_batch.append(src_sent)
<<<<<<< HEAD
        else: ## Truncation code is the same as in the "if case" but replicating it just for clarity. Coincidentally the truncation indices are the same.
            iids = tok(lang + " " + src_sent + " </s>", add_special_tokens=False, return_tensors="pt").input_ids
            sent_len = len(iids[0])
            if sent_len > args.hard_truncate_length:
                src_sent = tok.decode(iids[0][1:args.hard_truncate_length-1], skip_special_tokens=True, clean_up_tokenization_spaces=False)
                sent_len = args.hard_truncate_length
            if args.use_official_pretrained and "50" in args.pretrained_model: ## mbart-50 model has a different input representation
                encoder_input_batch.append(lang + " " + src_sent + " </s>")
            else:
                encoder_input_batch.append(src_sent + " </s> " + lang)
=======
        else:
            encoder_input_batch.append(src_sent + " </s> " + lang)
>>>>>>> 974a7988
        if args.multi_source: ## Process the batch for the additional source as well.
            src_sent_split_parent = src_sent_parent.split(" ")
            sent_len_parent = len(src_sent_split_parent)
            if sent_len_parent > args.max_src_length: ## Initial truncation
                src_sent_split_parent=src_sent_split_parent[:args.max_src_length]
                src_sent_parent = " ".join(src_sent_split_parent)
                sent_len_parent = args.max_src_length
<<<<<<< HEAD
            if args.use_official_pretrained and "bart" in args.pretrained_model and "mbart" not in args.pretrained_model: ## The bart tokenizer is wacky so we need to tweak the inputs a bit
                iids = tok(src_sent_parent, return_tensors="pt").input_ids
                sent_len_parent = len(iids[0])
                if sent_len_parent > args.hard_truncate_length:
                    src_sent_parent = tok.decode(iids[0][1:args.hard_truncate_length-1], skip_special_tokens=True, clean_up_tokenization_spaces=False)
                    sent_len_parent = args.hard_truncate_length
                encoder_input_batch_parent.append(src_sent_parent)
            else: ## Truncation code is the same as in the "if case" but replicating it just for clarity. Coincidentally the truncation indices are the same.
                iids = tok(lang_parent + " " + src_sent_parent + " </s>", add_special_tokens=False, return_tensors="pt").input_ids
                sent_len_parent = len(iids[0])
                if sent_len_parent > args.hard_truncate_length:
                    src_sent_parent = tok.decode(iids[0][1:args.hard_truncate_length-1], skip_special_tokens=True, clean_up_tokenization_spaces=False)
                    sent_len_parent = args.hard_truncate_length
                if args.use_official_pretrained and "50" in args.pretrained_model: ## mbart-50 model has a different input representation
                    encoder_input_batch_parent.append(lang_parent + " " + src_sent_parent + " </s>")
                else:
                    encoder_input_batch_parent.append(src_sent_parent + " </s> " + lang_parent)
=======
>>>>>>> 974a7988

            encoder_input_batch_parent.append(src_sent_parent + " </s> " + lang_parent)

        curr_batch_count += 1
        if curr_batch_count == args.dev_batch_size:
            if args.use_official_pretrained and "bart" in args.pretrained_model and "mbart" not in args.pretrained_model: ## The bart tokenizer is wacky so we need to tweak the inputs a bit
                input_ids = tok(encoder_input_batch, return_tensors="pt", padding=True).input_ids
            else:
                input_ids = tok(encoder_input_batch, add_special_tokens=False, return_tensors="pt", padding=True).input_ids
            # if len(input_ids[0]) > args.hard_truncate_length:
            #     input_ids = input_ids[:,:args.hard_truncate_length]
            input_masks = (input_ids != tok.pad_token_id).int()
            
            if args.multi_source: ## Process the batch for the additional source as well.
                input_ids_parent = tok(encoder_input_batch_parent, add_special_tokens=False, return_tensors="pt", padding=True).input_ids
                # if len(input_ids_parent[0]) > args.hard_truncate_length:
                #     input_ids_parent = input_ids_parent[:,:args.hard_truncate_length]
                input_masks_parent = (input_ids_parent != tok.pad_token_id).int()
                #print(input_ids.size(), input_ids_parent.size())
                yield [input_ids, input_ids_parent], [input_masks, input_masks_parent]
            else:
                yield input_ids, input_masks
            end = time.time()
            curr_batch_count = 0
            encoder_input_batch = []
            if args.multi_source: ## Additional source batch and length info
                encoder_input_batch_parent = []

    if len(encoder_input_batch) != 0:
        if args.use_official_pretrained and "bart" in args.pretrained_model and "mbart" not in args.pretrained_model: ## The bart tokenizer is wacky so we need to tweak the inputs a bit
            input_ids = tok(encoder_input_batch, return_tensors="pt", padding=True).input_ids
        else:
            input_ids = tok(encoder_input_batch, add_special_tokens=False, return_tensors="pt", padding=True).input_ids
        # if len(input_ids[0]) > args.hard_truncate_length:
        #     input_ids = input_ids[:,:args.hard_truncate_length]
        input_masks = (input_ids != tok.pad_token_id).int()
        
        if args.multi_source: ## Process the batch for the additional source as well.
            input_ids_parent = tok(encoder_input_batch_parent, add_special_tokens=False, return_tensors="pt", padding=True).input_ids
            # if len(input_ids_parent[0]) > args.hard_truncate_length:
            #     input_ids_parent = input_ids_parent[:,:args.hard_truncate_length]
            input_masks_parent = (input_ids_parent != tok.pad_token_id).int()
            yield [input_ids, input_ids_parent], [input_masks, input_masks_parent]
        else:
            yield input_ids, input_masks


def generate_batches_bilingual(tok, args, files, rank):
    """Generates the source, target and source attention masks for the training set. The source and target sentences are ignored if empty and are truncated if longer than a threshold. The batch size in this context is the maximum number of tokens in the batch post padding."""
    if args.tokenization_sampling:
        print("Stochastic tokenizer will be used.")
        if "bart" in args.tokenizer_name_or_path:
            print("BPE dropout with a dropout probability of", args.tokenization_alpha_or_dropout, "will be used.")
        else:
            print("Sentencepiece regularization with an alpha value of", args.tokenization_alpha_or_dropout, "will be used.")

    batch_count = 0
    if args.use_official_pretrained:
        mask_tok = "<mask>"
    else:
        mask_tok = "[MASK]"

    if len(args.token_masking_probs_range) == 1:
        mp_val_or_range = args.token_masking_probs_range[0]
    elif len(args.token_masking_probs_range) == 2:
        mp_val_or_range = args.token_masking_probs_range
    if not args.is_summarization or args.source_masking_for_bilingual:
        print("Masking ratio:", mp_val_or_range)

    language_list = list(files.keys())
    print("Training for:", language_list)
    language_file_dict = {}
    probs = {}
    for l in language_list:
        src_file_content = open(files[l][0]+"."+"%02d" % rank).readlines()
        tgt_file_content = open(files[l][1]+"."+"%02d" % rank).readlines()
        probs[l] = len(src_file_content)
        file_content = list(zip(src_file_content, tgt_file_content))
        language_file_dict[l] = yield_corpus_indefinitely_bi(file_content, l)
    print("Corpora stats:", probs)
    probs_temp = {lang: probs[lang]/sum(probs.values()) for lang in probs}
    probs = probs_temp
    probs_temp = {lang: probs[lang]**(1.0/args.data_sampling_temperature) for lang in probs} ## Temperature sampling probabilities.
    probs = probs_temp
    probs_temp = {lang: probs[lang]/sum(probs.values()) for lang in probs}
    probs = [probs_temp[lang] for lang in language_list]
    while batch_count != args.num_batches:
        curr_batch_count = 0
        encoder_input_batch = []
        decoder_input_batch = []
        decoder_label_batch = []
        batch_count += 1
        max_src_sent_len = 0
        max_tgt_sent_len = 0
        prev_max_src_sent_len = 0
        prev_max_tgt_sent_len = 0
        start = time.time()
        sents_in_batch = 0
        dropped_source_sentence = "" ## We will save the source sentence to be dropped this batch and add it to the next batch.
        dropped_target_sentence = "" ## We will save the target sentence to be dropped this batch and add it to the next batch.
        if args.cross_distillation or args.multi_source: ## We assume an additional source language.
            max_src_sent_len_parent = 0
            prev_max_src_sent_len_parent = 0
            encoder_input_batch_parent = []
            dropped_source_sentence_parent = "" ## We will save the source sentence to be dropped this batch and add it to the next batch.
        if args.num_domains_for_domain_classifier > 1:
            domain_classifier_labels = []
        while True:
            if dropped_source_sentence != "":
                src_sent = dropped_source_sentence # Reuse the previous source sentence
                tgt_sent = dropped_target_sentence # Reuse the previous target sentence
                dropped_source_sentence = ""
                dropped_target_sentence = ""
                if args.cross_distillation or args.multi_source: ## We assume an additional source language.
                    src_sent_parent = dropped_source_sentence_parent # Reuse the previous source sentence
                    dropped_source_sentence_parent = ""
            else:
                language = random.choices(language_list, probs)[0]
                src_sent, tgt_sent = next(language_file_dict[language])
                if args.cross_distillation or args.multi_source: ## We assume that we use a N-way corpus of 3 languages X, Y and Z. We want to distill Y-Z behavior into X-Z where the Y-Z pair also has additional larger corpora but X-Z does not. As such the source sentence should be a tab separated sentence consisting of X[tab]Y.
                    src_sent = src_sent.split("\t")
                    src_sent_parent = src_sent[0].strip() ## This is the sentence for Y
                    src_sent = src_sent[1] ## This is the sentence for X
                src_sent = src_sent.strip()
                tgt_sent = tgt_sent.strip()
            slangtlang = language.strip().split("-")
            if args.cross_distillation or args.multi_source: ## In this case only we provide a hyphen separated triplet to represent languages X, Y and Z.
                slang_parent = slangtlang[0] if args.use_official_pretrained else "<2"+slangtlang[0]+">"
                slang = slangtlang[1] if args.use_official_pretrained else "<2"+slangtlang[1]+">"
                tlang = slangtlang[2] if args.use_official_pretrained else "<2"+slangtlang[2]+">"
            else:
                slang = slangtlang[0] if args.use_official_pretrained else "<2"+slangtlang[0]+">"
                tlang = slangtlang[1] if args.use_official_pretrained else "<2"+slangtlang[1]+">"
            src_sent_split = src_sent.split(" ")
            tgt_sent_split = tgt_sent.split(" ")
            tgt_sent_len = len(tgt_sent_split)
            src_sent_len = len(src_sent_split)
            
            if src_sent_len < 1 or tgt_sent_len < 1:
                continue
            else:   # Initial truncation
                if src_sent_len >= args.max_src_length:
                    src_sent_split = src_sent_split[:args.max_src_length]
                    src_sent = " ".join(src_sent_split)
                    src_sent_len = args.max_src_length
                if tgt_sent_len >= args.max_tgt_length:
                    tgt_sent_split = tgt_sent_split[:args.max_tgt_length]
                    tgt_sent = " ".join(tgt_sent_split)
                    tgt_sent_len = args.max_tgt_length
            
            if args.cross_distillation or args.multi_source:
                src_sent_split_parent = src_sent_parent.split(" ")
                src_sent_len_parent = len(src_sent_split_parent)
                if src_sent_len_parent < 1:
                    continue
                else:   # Initial truncation
                    if src_sent_len_parent >= args.max_src_length: ## The same sentence length constraint applies to Y as it does to X.
                        src_sent_split_parent = src_sent_split_parent[:args.max_src_length]
                        src_sent_parent = " ".join(src_sent_split_parent)
                        src_sent_len_parent = args.max_src_length
                        
            if (slang == tlang and not args.is_summarization) or args.source_masking_for_bilingual: ## Copying task should DEFINITELY use source masking unless we are doing summarization. We wont bother using this condition for cross distillation. In fact a single condition based on a flag should be sufficient but I am too lazy to make a change. Come fight me if you disagree.
                if args.source_masking_for_bilingual:
                    mask_percent = random.uniform(0.0, mp_val_or_range[0]) ## Do less masking
                else:
                    if type(mp_val_or_range) is float:
                        mask_percent = mp_val_or_range
                    else:
                        mask_percent = random.uniform(mp_val_or_range[0], mp_val_or_range[1])
                mask_count = 0
                max_mask_count = int(mask_percent*src_sent_len)
                spans_to_mask = list(np.random.poisson(args.token_masking_lambda, 1000))
                curr_sent_len = src_sent_len
                while mask_count < max_mask_count:
                    try:
                        span_to_mask = spans_to_mask[0]
                        del spans_to_mask[0]
                        if span_to_mask > (max_mask_count-mask_count): ## Cant mask more than the allowable number of tokens.
                            continue
                        idx_to_mask = random.randint(sent_len//2 if args.future_prediction else 0, (curr_sent_len-1)-(span_to_mask-1))
                        if mask_tok not in src_sent_split[idx_to_mask:idx_to_mask+span_to_mask]:
                            src_sent_split[idx_to_mask:idx_to_mask+span_to_mask] = [mask_tok]
                            mask_count += span_to_mask # We assume that with a low probability there are mask insertions when span lengths are 0 which may cause more mask tokens than planned. I have decided not to count these insersions towards the maximum maskable limit. This means that the total number of mask tokens will be a bit higher than what it should be. 
                            curr_sent_len -= (span_to_mask-1)
                    except:
                        break ## If we cannot get a properly masked sentence despite all our efforts then we just give up and continue with what we have so far.
                src_sent = " ".join(src_sent_split)
            if args.use_official_pretrained and "bart" in args.pretrained_model and "mbart" not in args.pretrained_model: ## The bart tokenizer is wacky so we need to tweak the inputs a bit
                iids = tok(src_sent, return_tensors="pt").input_ids
                curr_src_sent_len = len(iids[0])
                if curr_src_sent_len > args.hard_truncate_length:
                    src_sent = tok.decode(iids[0][1:args.hard_truncate_length-1], skip_special_tokens=True, clean_up_tokenization_spaces=False)
                    curr_src_sent_len = args.hard_truncate_length
                
                iids = tok(tgt_sent, return_tensors="pt").input_ids
                curr_tgt_sent_len = len(iids[0])
                if curr_tgt_sent_len > args.hard_truncate_length:
                    tgt_sent = tok.decode(iids[0][1:args.hard_truncate_length-1], skip_special_tokens=True, clean_up_tokenization_spaces=False)
                    curr_tgt_sent_len = args.hard_truncate_length
            else:
                iids = tok(src_sent + " </s> " + slang, add_special_tokens=False, return_tensors="pt").input_ids
                curr_src_sent_len = len(iids[0])
                if curr_src_sent_len > args.hard_truncate_length:
                    src_sent = tok.decode(iids[0][0:args.hard_truncate_length-2], skip_special_tokens=True, clean_up_tokenization_spaces=False)
                    curr_src_sent_len = args.hard_truncate_length
                
                iids = tok(tlang + " " + tgt_sent, add_special_tokens=False, return_tensors="pt").input_ids
                curr_tgt_sent_len = len(iids[0])
                if curr_tgt_sent_len > args.hard_truncate_length:
                    tgt_sent = tok.decode(iids[0][1:args.hard_truncate_length], skip_special_tokens=True, clean_up_tokenization_spaces=False)
                    curr_tgt_sent_len = args.hard_truncate_length
            
            if args.cross_distillation or args.multi_source:
                if args.use_official_pretrained and "bart" in args.pretrained_model and "mbart" not in args.pretrained_model: ## The bart tokenizer is wacky so we need to tweak the inputs a bit
                    iids = tok(src_sent_parent, add_special_tokens=False, return_tensors="pt").input_ids
                    curr_src_sent_len_parent = len(iids[0])
                    if curr_src_sent_len_parent > args.hard_truncate_length:
                        src_sent_parent = tok.decode(iids[0][1:args.hard_truncate_length-1], skip_special_tokens=True, clean_up_tokenization_spaces=False)
                        curr_src_sent_len_parent = args.hard_truncate_length
                else: ## Truncation code is the same as in the "if case" but replicating it just for clarity. Coincidentally the truncation indices are the same.
                    iids = tok(src_sent_parent + " </s> " + slang_parent, add_special_tokens=False, return_tensors="pt").input_ids
                    curr_src_sent_len_parent = len(iids[0])
                    if curr_src_sent_len_parent > args.hard_truncate_length:
                        src_sent_parent = tok.decode(iids[0][0:args.hard_truncate_length-2], skip_special_tokens=True, clean_up_tokenization_spaces=False)
                        curr_src_sent_len_parent = args.hard_truncate_length
                
                if curr_src_sent_len_parent > max_src_sent_len_parent:
<<<<<<< HEAD
                    max_src_sent_len_parent = curr_src_sent_len_parent
=======
                    prev_max_src_sent_len_parent = max_src_sent_len_parent
                    max_src_sent_len_parent = curr_src_sent_len_parent    
>>>>>>> 974a7988

            if curr_src_sent_len > max_src_sent_len:
                prev_max_src_sent_len = max_src_sent_len
                max_src_sent_len = curr_src_sent_len
            
            if curr_tgt_sent_len > max_tgt_sent_len:
                prev_max_tgt_sent_len = max_tgt_sent_len
                max_tgt_sent_len = curr_tgt_sent_len
            
            if args.batch_size_indicates_lines: ## Batch a fixed number of sentences. We can safely add the current example because we assume that the user knows the max batch size.
                if args.use_official_pretrained and "bart" in args.pretrained_model and "mbart" not in args.pretrained_model: ## The bart tokenizer is wacky so we need to tweak the inputs a bit
                    encoder_input_batch.append(src_sent)
                    decoder_input_batch.append(tgt_sent)

                else:
                    encoder_input_batch.append(src_sent + " </s> " + slang)
                    if args.unify_encoder:
                        decoder_input_batch.append(tgt_sent + " </s> " + tlang)
                        decoder_label_batch.append(tgt_sent + " </s> " + tlang) ## This should not be used when we unify encoders.
                    else:
                        decoder_input_batch.append(tlang + " " + tgt_sent)
                        decoder_label_batch.append(tgt_sent + " </s>")
                        if args.tokenization_sampling:
                            decoder_input_batch[-1] += " </s>" ## In case of stochastic subword segmentation we have to generate the decoder label ids from the decoder input ids. This will make the model behavior sliiiiiightly different from how it was when stochastic decoding is not done. However it should have no major difference. In the non stochastic case, the </s> or EOS token is never fed as the input but in the stochastic case that token is fed as the input. So this means in the non stochastic case, the end of decoder and labels will be something like: "a good person <pad> <pad> <pad>" and "good person </s> <pad <pad> <pad>". In the stochastic case, the end of decoder and labels will be something like: "a good person </s> <pad> <pad>" and "good person </s> <pad> <pad <pad>". Now think about how we compute loss. When the label is a pad, the loss is never propagated through it. So the model will never learn anything when </s> or <pad> will be the input. Furthermore, the generation of </s> is what dictates the end of generation. When the model generates a </s> the sequence is taken out of the computation process and therefore whatever it generates after that will not be considered at all towards its final score. In conclusion, there should be no practical difference in outcomes between the two batching approaches.
                    if args.cross_distillation or args.multi_source:
                        encoder_input_batch_parent.append(src_sent_parent + " </s> " + slang_parent)

                sents_in_batch += 1
                if args.num_domains_for_domain_classifier > 1:
                    domain_classifier_labels.append(files[language][2])
                if sents_in_batch == args.batch_size:
                    break
            else:
                if args.cross_distillation or args.multi_source:
                    potential_batch_count = max(max_src_sent_len, max_src_sent_len_parent, max_tgt_sent_len)*(sents_in_batch+1) ## We limit ourselves based on the maximum of either source or target.
                else:
                    potential_batch_count = max(max_src_sent_len, max_tgt_sent_len)*(sents_in_batch+1) ## We limit ourselves based on the maximum of either source or target.
                if potential_batch_count > args.batch_size: ## We will drop this sentence for now. It may be used in a future iteration. Note that this will be unreliable when we do stochastic subword segmentation.
                    max_src_sent_len = prev_max_src_sent_len
                    max_tgt_sent_len = prev_max_tgt_sent_len
                    dropped_source_sentence = src_sent
                    dropped_target_sentence = tgt_sent
                    if args.cross_distillation or args.multi_source:
                        max_src_sent_len_parent = prev_max_src_sent_len_parent
                        dropped_source_sentence_parent = src_sent_parent
                    break
                if args.use_official_pretrained and "bart" in args.pretrained_model and "mbart" not in args.pretrained_model: ## The bart tokenizer is wacky so we need to tweak the inputs a bit
                    encoder_input_batch.append(src_sent)
                    decoder_input_batch.append(tgt_sent)

                else:
                    encoder_input_batch.append(src_sent + " </s> " + slang)
                    if args.unify_encoder:
                        decoder_input_batch.append(tgt_sent + " </s> " + tlang)
                        decoder_label_batch.append(tgt_sent + " </s> " + tlang) ## This should not be used when we unify encoders.
                    else:
                        decoder_input_batch.append(tlang + " " + tgt_sent)
                        decoder_label_batch.append(tgt_sent + " </s>")
                        if args.tokenization_sampling:
                            decoder_input_batch[-1] += " </s>" ## In case of stochastic subword segmentation we have to generate the decoder label ids from the decoder input ids. This will make the model behavior sliiiiiightly different from how it was when stochastic decoding is not done. However it should have no major difference. In the non stochastic case, the </s> or EOS token is never fed as the input but in the stochastic case that token is fed as the input. So this means in the non stochastic case, the end of decoder and labels will be something like: "a good person <pad> <pad> <pad>" and "good person </s> <pad <pad> <pad>". In the stochastic case, the end of decoder and labels will be something like: "a good person </s> <pad> <pad>" and "good person </s> <pad> <pad <pad>". Now think about how we compute loss. When the label is a pad, the loss is never propagated through it. So the model will never learn anything when </s> or <pad> will be the input. Furthermore, the generation of </s> is what dictates the end of generation. When the model generates a </s> the sequence is taken out of the computation process and therefore whatever it generates after that will not be considered at all towards its final score. In conclusion, there should be no practical difference in outcomes between the two batching approaches.
                    if args.cross_distillation or args.multi_source:
                        encoder_input_batch_parent.append(src_sent_parent + " </s> " + slang_parent)

                sents_in_batch += 1
                if args.num_domains_for_domain_classifier > 1:
                    domain_classifier_labels.append(files[language][2])
                
        if len(encoder_input_batch) == 0:
            print("Zero size batch due to an abnormal example. Skipping empty batch.")
            continue    

        if args.use_official_pretrained and "bart" in args.pretrained_model and "mbart" not in args.pretrained_model: ## The bart tokenizer is wacky so we need to tweak the inputs a bit
            input_ids = tok(encoder_input_batch, return_tensors="pt", padding=True, sample=args.tokenization_sampling, nbest=args.tokenization_nbest_list_size, alpha_or_dropout=args.tokenization_alpha_or_dropout).input_ids
        else:
            input_ids = tok(encoder_input_batch, add_special_tokens=False, return_tensors="pt", padding=True, sample=args.tokenization_sampling, nbest=args.tokenization_nbest_list_size, alpha_or_dropout=args.tokenization_alpha_or_dropout).input_ids
        # if len(input_ids[0]) > args.hard_truncate_length: ## Truncate again if we exceed the maximum sequence length.
        #     input_ids = input_ids[:,:args.hard_truncate_length]
        input_masks = (input_ids != tok.pad_token_id).int()
        if args.use_official_pretrained and "bart" in args.pretrained_model and "mbart" not in args.pretrained_model: ## The bart tokenizer is wacky so we need to tweak the inputs a bit
            decoder_input_ids = tok(decoder_input_batch, return_tensors="pt", padding=True, sample=args.tokenization_sampling, nbest=args.tokenization_nbest_list_size, alpha_or_dropout=args.tokenization_alpha_or_dropout).input_ids
        else:
            decoder_input_ids = tok(decoder_input_batch, add_special_tokens=False, return_tensors="pt", padding=True, sample=args.tokenization_sampling, nbest=args.tokenization_nbest_list_size, alpha_or_dropout=args.tokenization_alpha_or_dropout).input_ids
        # if len(decoder_input_ids[0]) > args.hard_truncate_length: ## Truncate again if we exceed the maximum sequence length.
        #     decoder_input_ids = decoder_input_ids[:,:args.hard_truncate_length]
        if (args.use_official_pretrained and "bart" in args.pretrained_model and "mbart" not in args.pretrained_model) or args.tokenization_sampling: ## The bart tokenizer is wacky so we need to tweak the inputs a bit
            labels = decoder_input_ids[:,1:]
            decoder_input_ids = decoder_input_ids[:,:-1]
        else:
            labels = tok(decoder_label_batch, add_special_tokens=False, return_tensors="pt", padding=True).input_ids
            # if len(labels[0]) > args.hard_truncate_length: ## Truncate again if we exceed the maximum sequence length.
            #     labels = labels[:,:args.hard_truncate_length]
        if args.cross_distillation or args.multi_source:
            input_ids_parent = tok(encoder_input_batch_parent, add_special_tokens=False, return_tensors="pt", padding=True, sample=args.tokenization_sampling, nbest=args.tokenization_nbest_list_size, alpha_or_dropout=args.tokenization_alpha_or_dropout).input_ids
            # if len(input_ids_parent[0]) > args.hard_truncate_length: ## Truncate again if we exceed the maximum sequence length.
            #     input_ids_parent = input_ids_parent[:,:args.hard_truncate_length]
            input_masks_parent = (input_ids_parent != tok.pad_token_id).int()
            end = time.time()
            #print(input_ids.size(), input_ids_parent.size(), decoder_input_ids.size())
            yield [input_ids, input_ids_parent], [input_masks, input_masks_parent], decoder_input_ids, labels
        else:
            end = time.time()
            #print(input_ids.size(), input_masks.size(), decoder_input_ids.size(), labels.size())
            if args.num_domains_for_domain_classifier > 1:
                yield input_ids, input_masks, decoder_input_ids, [labels, domain_classifier_labels]
            else:
                yield input_ids, input_masks, decoder_input_ids, labels

            
def generate_batches_pair(tok, args): ## TODO: Fix for mbart and bart variants
    """Generates the source, target and source attention masks for the training set."""
    src_file = open(args.test_src)
    tgt_file = open(args.test_ref)
    corpus = [(src_line, tgt_line) for src_line, tgt_line in zip(src_file, tgt_file)]
    epoch_counter = 0
    curr_batch_count = 0
    encoder_input_batch = []
    decoder_input_batch = []
    decoder_label_batch = []
    for src_sent, tgt_sent in corpus:
        src_sent = src_sent.strip()
        tgt_sent = tgt_sent.strip()
        start = time.time()
        slang = args.slang if args.use_official_pretrained else "<2"+args.slang+">"
        tlang = args.tlang if args.use_official_pretrained else "<2"+args.tlang+">"
        src_sent_split = src_sent.split(" ")
        tgt_sent_split = tgt_sent.split(" ")
        tgt_sent_len = len(tgt_sent_split)
        src_sent_len = len(src_sent_split)
        if src_sent_len < 1 or tgt_sent_len < 1:
            print("Big problem")
            #continue
        else:   # Initial truncation
            if src_sent_len >= args.max_src_length:
                src_sent_split = src_sent_split[:args.max_src_length]
                src_sent = " ".join(src_sent_split)
                src_sent_len = args.max_src_length
            if tgt_sent_len >= args.max_tgt_length:
                tgt_sent_split = tgt_sent_split[:args.max_tgt_length]
                tgt_sent = " ".join(tgt_sent_split)
                tgt_sent_len = args.max_tgt_length

        encoder_input_batch.append(src_sent + " </s> " + slang)
        decoder_input_batch.append(tlang + " " + tgt_sent)
        decoder_label_batch.append(tgt_sent + " </s>")
        if args.tokenization_sampling:
            decoder_input_batch[-1] += " </s>" ## In case of stochastic subword segmentation we have to generate the decoder label ids from the decoder input ids. This will make the model behavior sliiiiiightly different from how it was when stochastic decoding is not done. However it should have no major difference. In the non stochastic case, the </s> or EOS token is never fed as the input but in the stochastic case that token is fed as the input. So this means in the non stochastic case, the end of decoder and labels will be something like: "a good person <pad> <pad> <pad>" and "good person </s> <pad <pad> <pad>". In the stochastic case, the end of decoder and labels will be something like: "a good person </s> <pad> <pad>" and "good person </s> <pad> <pad <pad>". Now think about how we compute loss. When the label is a pad, the loss is never propagated through it. So the model will never learn anything when </s> or <pad> will be the input. Furthermore, the generation of </s> is what dictates the end of generation. When the model generates a </s> the sequence is taken out of the computation process and therefore whatever it generates after that will not be considered at all towards its final score. In conclusion, there should be no practical difference in outcomes between the two batching approaches.
        curr_batch_count += 1
        if curr_batch_count == args.batch_size:
            input_ids = tok(encoder_input_batch, add_special_tokens=False, return_tensors="pt", padding=True).input_ids
            if len(input_ids[0]) > args.hard_truncate_length:
                input_ids = input_ids[:,:args.hard_truncate_length]
            input_masks = (input_ids != tok.pad_token_id).int()
            decoder_input_ids = tok(decoder_input_batch, add_special_tokens=False, return_tensors="pt", padding=True).input_ids
            if len(decoder_input_ids[0]) > args.hard_truncate_length:
                decoder_input_ids = decoder_input_ids[:,:args.hard_truncate_length]
            if args.tokenization_sampling: ## The bart tokenizer is wacky so we need to tweak the inputs a bit
                labels = decoder_input_ids[:,1:]
                decoder_input_ids = decoder_input_ids[:,:-1]
            else:
                labels = tok(decoder_label_batch, add_special_tokens=False, return_tensors="pt", padding=True).input_ids
                if len(labels[0]) > args.hard_truncate_length:
                    labels = labels[:,:args.hard_truncate_length]
            decoder_masks = (decoder_input_ids != tok.pad_token_id).int()
            end = time.time()
            yield input_ids, input_masks, decoder_input_ids, decoder_masks, labels
            curr_batch_count = 0
            encoder_input_batch = []
            decoder_input_batch = []
            decoder_label_batch = []

    if len(encoder_input_batch) != 0:
        input_ids = tok(encoder_input_batch, add_special_tokens=False, return_tensors="pt", padding=True).input_ids
        if len(input_ids[0]) > args.hard_truncate_length:
            input_ids = input_ids[:,:args.hard_truncate_length]
        input_masks = (input_ids != tok.pad_token_id).int()
        decoder_input_ids = tok(decoder_input_batch, add_special_tokens=False, return_tensors="pt", padding=True).input_ids
        if args.tokenization_sampling: ## The bart tokenizer is wacky so we need to tweak the inputs a bit
            labels = decoder_input_ids[:,1:]
            decoder_input_ids = decoder_input_ids[:,:-1]
        else:
            labels = tok(decoder_label_batch, add_special_tokens=False, return_tensors="pt", padding=True).input_ids
            if len(labels[0]) > args.hard_truncate_length:
                labels = labels[:,:args.hard_truncate_length]
        decoder_masks = (decoder_input_ids != tok.pad_token_id).int()
        yield input_ids, input_masks, decoder_input_ids, decoder_masks, labels

def generate_batches_pair_masked(tok, args): ## TODO: Implement hard truncation logic here if something bugs out. In general dont use this its highly untested. ## TODO: Fix for mbart and bart variants
    """Generates the source, target and source attention masks for the training set."""
    if args.use_official_pretrained:
        mask_tok = "<mask>"
    else:
        mask_tok = "[MASK]"
    src_file = open(args.test_src)
    tgt_file = open(args.test_ref)
    corpus = [(src_line, tgt_line) for src_line, tgt_line in zip(src_file, tgt_file)]
    epoch_counter = 0
    curr_batch_count = 0
    for src_sent, tgt_sent in corpus:
        src_sent = src_sent.strip()
        tgt_sent = tgt_sent.strip()
        start = time.time()
        slang = args.slang if args.use_official_pretrained else "<2"+args.slang+">"
        tlang = args.tlang if args.use_official_pretrained else "<2"+args.tlang+">"
        src_sent_split = src_sent.split(" ")
        tgt_sent_split = tgt_sent.split(" ")
        tgt_sent_len = len(tgt_sent_split)
        src_sent_len = len(src_sent_split)
        if src_sent_len < 1 or src_sent_len >= 100 or tgt_sent_len < 1 or tgt_sent_len >= 100:
            continue
        
        for pos_src in range(src_sent_len):
            encoder_input_batch = []
            decoder_input_batch = []
            decoder_label_batch = []
            dec_pos = []
            enc_pos = pos_src
            new_src_sent_split = list(src_sent_split)
            new_src_sent_split[pos_src] = mask_tok
            new_src_sent = " ".join(new_src_sent_split)
            for pos_tgt in range(tgt_sent_len):
                dec_pos.append(pos_tgt)
                new_tgt_sent_split = list(tgt_sent_split)
                new_tgt_sent_split[pos_tgt] = mask_tok
                new_tgt_sent = " ".join(new_tgt_sent_split)
                encoder_input_batch.append(new_src_sent + " </s> " + slang)
                decoder_input_batch.append(tlang + " " + new_tgt_sent)
                decoder_label_batch.append(new_tgt_sent + " </s>")
            input_ids = tok(encoder_input_batch, add_special_tokens=False, return_tensors="pt", padding=True).input_ids
            if len(input_ids[0]) > args.hard_truncate_length:
                input_ids = input_ids[:,:args.hard_truncate_length]
            input_masks = (input_ids != tok.pad_token_id).int()
            decoder_input_ids = tok(decoder_input_batch, add_special_tokens=False, return_tensors="pt", padding=True).input_ids
            if len(decoder_input_ids[0]) > args.hard_truncate_length:
                decoder_input_ids = decoder_input_ids[:,:args.hard_truncate_length]
            tgt_masks = (decoder_input_ids != tok.pad_token_id).int()
            labels = tok(decoder_label_batch, add_special_tokens=False, return_tensors="pt", padding=True).input_ids
            if len(labels[0]) > args.hard_truncate_length:
                labels = labels[:,:args.hard_truncate_length]
            end = time.time()

            yield input_ids, input_masks, decoder_input_ids, tgt_masks, labels, src_sent_split, tgt_sent_split, enc_pos, dec_pos
            


def generate_batches_for_decoding(tok, args):
    """Generates the source sentences for the test set."""
    if args.tokenization_sampling:
        print("Stochastic tokenizer will be used.")
        if "bart" in args.tokenizer_name_or_path:
            print("BPE dropout with a dropout probability of", args.tokenization_alpha_or_dropout, "will be used.")
        else:
            print("Sentencepiece regularization with an alpha value of", args.tokenization_alpha_or_dropout, "will be used.")

    if args.use_official_pretrained:
        mask_tok = "<mask>"
    else:
        mask_tok = "[MASK]"
    src_file = open(args.test_src)
    slang = args.slang
    curr_batch_count = 0
    encoder_input_batch = []
    if args.multi_source: ## Additional source batch and length info
        encoder_input_batch_parent = []
        slang = slang.split("-")
        slang_parent = slang[0]
        slang = slang[1]
        lang_parent = slang_parent if args.use_official_pretrained else "<2"+slang_parent+">"
    lang = slang if args.use_official_pretrained else "<2"+slang+">"
    
    if len(args.token_masking_probs_range) == 1:
        mp_val_or_range = args.token_masking_probs_range[0]
    elif len(args.token_masking_probs_range) == 2:
        mp_val_or_range = args.token_masking_probs_range
    print("Masking ratio:", mp_val_or_range)

    for src_line in src_file:
        start = time.time()
        src_sent = src_line.strip()
        if args.multi_source: ## We assume that we use a N-way corpus of 3 languages X, Y and Z. We want to distill Y-Z behavior into X-Z where the Y-Z pair also has additional larger corpora but X-Z does not. As such the source sentence should be a tab separated sentence consisting of X[tab]Y.
            src_sent = src_sent.split("\t")
            src_sent_parent = src_sent[0].strip() ## This is the sentence for Y
            src_sent = src_sent[1] ## This is the sentence for X
        src_sent_split = src_sent.split(" ")
        sent_len = len(src_sent_split)
        if sent_len > args.max_src_length: ## Initial truncation
            src_sent_split = src_sent_split[:args.max_src_length]
            src_sent = " ".join(src_sent_split)
            sent_len = args.max_src_length
        
        if args.mask_input:
            if type(mp_val_or_range) is float:
                mask_percent = mp_val_or_range
            else:
                mask_percent = random.uniform(mp_val_or_range[0], mp_val_or_range[1])
            mask_count = 0
            max_mask_count = int(mask_percent*sent_len)
            spans_to_mask = list(np.random.poisson(args.token_masking_lambda, 1000))
            curr_sent_len = sent_len
            while mask_count < max_mask_count:
                try:
                    span_to_mask = spans_to_mask[0]
                    del spans_to_mask[0]
                    if span_to_mask > (max_mask_count-mask_count): ## Cant mask more than the allowable number of tokens.
                        continue
                    idx_to_mask = random.randint(sent_len//2 if args.future_prediction else 0, (curr_sent_len-1)-(span_to_mask-1))
                    if mask_tok not in src_sent_split[idx_to_mask:idx_to_mask+span_to_mask]:
                        src_sent_split[idx_to_mask:idx_to_mask+span_to_mask] = [mask_tok]
                        mask_count += span_to_mask # We assume that with a low probability there are mask insertions when span lengths are 0 which may cause more mask tokens than planned. I have decided not to count these insersions towards the maximum maskable limit. This means that the total number of mask tokens will be a bit higher than what it should be. 
                        curr_sent_len -= (span_to_mask-1)
                except:
                    break ## If we cannot get a properly masked sentence despite all our efforts then we just give up and continue with what we have so far.
            src_sent = " ".join(src_sent_split)
        
        if args.use_official_pretrained and "bart" in args.model_path and "mbart" not in args.model_path: ## The bart tokenizer is wacky so we need to tweak the inputs a bit
            iids = tok(src_sent, return_tensors="pt").input_ids
            sent_len = len(iids[0])
            if sent_len > args.hard_truncate_length:
                src_sent = tok.decode(iids[0][1:args.hard_truncate_length-1], skip_special_tokens=True, clean_up_tokenization_spaces=False)
                sent_len = args.hard_truncate_length
            encoder_input_batch.append(src_sent)
<<<<<<< HEAD
        else: ## Truncation code is the same as in the "if case" but replicating it just for clarity. Coincidentally the truncation indices are the same.
            iids = tok(src_sent + " </s> " + lang, add_special_tokens=False, return_tensors="pt").input_ids
            sent_len = len(iids[0])
            if sent_len > args.hard_truncate_length:
                src_sent = tok.decode(iids[0][0:args.hard_truncate_length-2], skip_special_tokens=True, clean_up_tokenization_spaces=False)
                sent_len = args.hard_truncate_length
            if args.use_official_pretrained and "50" in args.model_path: ## mbart-50 model has a different input representation
                encoder_input_batch.append(lang + " " + src_sent + " </s>")
            else:
                encoder_input_batch.append(src_sent + " </s> " + lang)
=======
        else:
            encoder_input_batch.append(src_sent + " </s> " + lang)
>>>>>>> 974a7988

        if args.multi_source: ## Process the batch for the additional source as well.
            src_sent_split_parent = src_sent_parent.split(" ")
            sent_len_parent = len(src_sent_split_parent)
            if sent_len_parent > args.max_src_length: ## Initial truncation
                src_sent_split_parent=src_sent_split_parent[:args.max_src_length]
                src_sent_parent = " ".join(src_sent_split_parent)
                sent_len_parent = args.max_src_length
<<<<<<< HEAD
            if args.use_official_pretrained and "bart" in args.model_path and "mbart" not in args.model_path: ## The bart tokenizer is wacky so we need to tweak the inputs a bit
                iids = tok(src_sent_parent, return_tensors="pt").input_ids
                sent_len_parent = len(iids[0])
                if sent_len_parent > args.hard_truncate_length:
                    src_sent_parent = tok.decode(iids[0][1:args.hard_truncate_length-1], skip_special_tokens=True, clean_up_tokenization_spaces=False)
                    sent_len_parent = args.hard_truncate_length
                encoder_input_batch.append(src_sent_parent)
            else: ## Truncation code is the same as in the "if case" but replicating it just for clarity. Coincidentally the truncation indices are the same.
                iids = tok(src_sent_parent + " </s> " + lang_parent, add_special_tokens=False, return_tensors="pt").input_ids
                sent_len_parent = len(iids[0])
                if sent_len_parent > args.hard_truncate_length:
                    src_sent_parent = tok.decode(iids[0][0:args.hard_truncate_length-2], skip_special_tokens=True, clean_up_tokenization_spaces=False)
                    sent_len_parent = args.hard_truncate_length
                if args.use_official_pretrained and "50" in args.model_path: ## mbart-50 model has a different input representation
                    encoder_input_batch_parent.append(lang_parent + " " + src_sent_parent + " </s>")
                else:
                    encoder_input_batch_parent.append(src_sent_parent + " </s> " + lang_parent)
            
=======

            encoder_input_batch_parent.append(src_sent_parent + " </s> " + lang_parent)
>>>>>>> 974a7988
            
        curr_batch_count += 1
        if curr_batch_count == args.batch_size:
            if args.use_official_pretrained and "bart" in args.model_path and "mbart" not in args.model_path: ## The bart tokenizer is wacky so we need to tweak the inputs a bit
                input_ids = tok(encoder_input_batch, return_tensors="pt", padding=True).input_ids
            else:
                input_ids = tok(encoder_input_batch, add_special_tokens=False, return_tensors="pt", padding=True).input_ids
            # if len(input_ids[0]) > args.hard_truncate_length:
            #     input_ids = input_ids[:,:args.hard_truncate_length]
            input_masks = input_ids != tok.pad_token_id
            end = time.time()
            if args.multi_source: ## Process the batch for the additional source as well.
                input_ids_parent = tok(encoder_input_batch_parent, add_special_tokens=False, return_tensors="pt", padding=True).input_ids
                # if len(input_ids_parent[0]) > args.hard_truncate_length:
                #     input_ids_parent = input_ids_parent[:,:args.hard_truncate_length]
                input_masks_parent = (input_ids_parent != tok.pad_token_id).int()
                yield [input_ids, input_ids_parent], [input_masks, input_masks_parent]
            else:
                yield input_ids, input_masks
            curr_batch_count = 0
            encoder_input_batch = []
            if args.multi_source: ## Additional source batch and length info
                encoder_input_batch_parent = []

    if len(encoder_input_batch) != 0:
        if args.use_official_pretrained and "bart" in args.model_path and "mbart" not in args.model_path: ## The bart tokenizer is wacky so we need to tweak the inputs a bit
            input_ids = tok(encoder_input_batch, return_tensors="pt", padding=True, sample=args.tokenization_sampling, nbest=args.tokenization_nbest_list_size, alpha_or_dropout=args.tokenization_alpha_or_dropout).input_ids
        else:
            input_ids = tok(encoder_input_batch, add_special_tokens=False, return_tensors="pt", padding=True, sample=args.tokenization_sampling, nbest=args.tokenization_nbest_list_size, alpha_or_dropout=args.tokenization_alpha_or_dropout).input_ids
        # if len(input_ids[0]) > args.hard_truncate_length:
        #     input_ids = input_ids[:,:args.hard_truncate_length]
        input_masks = input_ids != tok.pad_token_id
        if args.multi_source: ## Process the batch for the additional source as well.
            input_ids_parent = tok(encoder_input_batch_parent, add_special_tokens=False, return_tensors="pt", padding=True, sample=args.tokenization_sampling, nbest=args.tokenization_nbest_list_size, alpha_or_dropout=args.tokenization_alpha_or_dropout).input_ids
            # if len(input_ids_parent[0]) > args.hard_truncate_length:
            #     input_ids_parent = input_ids_parent[:,:args.hard_truncate_length]
            input_masks_parent = (input_ids_parent != tok.pad_token_id).int()
            yield [input_ids, input_ids_parent], [input_masks, input_masks_parent]
        else:
            yield input_ids, input_masks

def generate_batches_for_decoding_lm(tok, args):
    """Generates the source sentences for the test set."""
    src_file = open(args.test_src)
    lang = args.lang
    lang = lang if args.use_official_pretrained else "<2"+lang+">"
    
    for line in src_file:
        start = time.time()
        sent = line.strip()
        
        if args.use_official_pretrained:
            input_ids = tok([sent], return_tensors="pt", padding=True).input_ids
        else:
            input_ids = tok([lang + " " + sent], add_special_tokens=False, return_tensors="pt", padding=True).input_ids

        end = time.time()
        
        yield input_ids
        

def plot_attention(data, X_label=None, Y_label=None, num_layers=None, num_heads=None, file_name=None, plot_title=None):
    '''
      Plot the attention model heatmap
      Args:
        data: attn_matrix with shape [ty, tx], cut before 'PAD'
        X_label: list of size tx, encoder tags
        Y_label: list of size ty, decoder tags
    '''
    print(len(X_label))
    print(len(Y_label))
    print(data.shape)
    fig, ax = plt.subplots(figsize=(10*num_layers, 10*num_heads))  # set figure size
    im = ax.imshow(data, cmap=plt.cm.Blues)


    
    # We want to show all ticks...
    ax.set_xticks(np.arange(len(X_label)))
    ax.set_yticks(np.arange(len(Y_label)))
    # ... and label them with the respective list entries
    ax.set_xticklabels(X_label)
    ax.set_yticklabels(Y_label)
    ax.xaxis.tick_top()
    ax.margins(x=0)
    ax.margins(y=0)


    plt.setp(ax.get_xticklabels(), rotation=45, ha="left",
         rotation_mode="anchor")
    
#     for i in range(len(Y_label)):
#         for j in range(len(X_label)):
#             text = ax.text(j, i, "%.1f" % data[i, j],
#                            ha="center", va="center", color="b",size=10.0)
    # Save Figure
    ax.set_title(plot_title)
    fig.tight_layout()

    print("Saving figures %s" % file_name)
    fig.savefig(file_name, bbox_inches='tight')  # save the figure to file
    plt.close(fig)  # close the figure


def generate_batches_monolingual_masked_or_bilingual(tok, args, rank, files, train_files):
    """This will return masked monolingual or bilingual batches according to a fixed ratio."""
    bilingual_generator = generate_batches_bilingual(tok, args, train_files, rank)
    monolingual_generator = generate_batches_monolingual_masked(tok, args, files, rank)
    while True:
        if args.bilingual_train_frequency != 0.0 and random.random() <= args.bilingual_train_frequency:
            yield next(bilingual_generator), True
        else:
            yield next(monolingual_generator), False<|MERGE_RESOLUTION|>--- conflicted
+++ resolved
@@ -703,13 +703,8 @@
             input_ids = tok(input_batch, return_tensors="pt", padding=True).input_ids
         else:
             input_ids = tok(input_batch, add_special_tokens=False, return_tensors="pt", padding=True).input_ids
-<<<<<<< HEAD
         if len(input_ids[0]) > args.hard_truncate_length: ## Truncate again if we exceed the maximum sequence length.
             input_ids = input_ids[:,:args.hard_truncate_length+1]
-=======
-        if args.hard_truncate_length > 0 and len(input_ids[0]) > args.hard_truncate_length: ## Truncate again if we exceed the maximum sequence length.
-            input_ids = input_ids[:,:args.hard_truncate_length]
->>>>>>> 974a7988
         labels = input_ids[:,1:]
         input_ids = input_ids[:,:-1]
         end = time.time()
@@ -778,7 +773,6 @@
                 src_sent = tok.decode(iids[0][1:args.hard_truncate_length-1], skip_special_tokens=True, clean_up_tokenization_spaces=False)
                 sent_len = args.hard_truncate_length
             encoder_input_batch.append(src_sent)
-<<<<<<< HEAD
         else: ## Truncation code is the same as in the "if case" but replicating it just for clarity. Coincidentally the truncation indices are the same.
             iids = tok(lang + " " + src_sent + " </s>", add_special_tokens=False, return_tensors="pt").input_ids
             sent_len = len(iids[0])
@@ -789,10 +783,6 @@
                 encoder_input_batch.append(lang + " " + src_sent + " </s>")
             else:
                 encoder_input_batch.append(src_sent + " </s> " + lang)
-=======
-        else:
-            encoder_input_batch.append(src_sent + " </s> " + lang)
->>>>>>> 974a7988
         if args.multi_source: ## Process the batch for the additional source as well.
             src_sent_split_parent = src_sent_parent.split(" ")
             sent_len_parent = len(src_sent_split_parent)
@@ -800,7 +790,6 @@
                 src_sent_split_parent=src_sent_split_parent[:args.max_src_length]
                 src_sent_parent = " ".join(src_sent_split_parent)
                 sent_len_parent = args.max_src_length
-<<<<<<< HEAD
             if args.use_official_pretrained and "bart" in args.pretrained_model and "mbart" not in args.pretrained_model: ## The bart tokenizer is wacky so we need to tweak the inputs a bit
                 iids = tok(src_sent_parent, return_tensors="pt").input_ids
                 sent_len_parent = len(iids[0])
@@ -818,8 +807,6 @@
                     encoder_input_batch_parent.append(lang_parent + " " + src_sent_parent + " </s>")
                 else:
                     encoder_input_batch_parent.append(src_sent_parent + " </s> " + lang_parent)
-=======
->>>>>>> 974a7988
 
             encoder_input_batch_parent.append(src_sent_parent + " </s> " + lang_parent)
 
@@ -1047,12 +1034,7 @@
                         curr_src_sent_len_parent = args.hard_truncate_length
                 
                 if curr_src_sent_len_parent > max_src_sent_len_parent:
-<<<<<<< HEAD
                     max_src_sent_len_parent = curr_src_sent_len_parent
-=======
-                    prev_max_src_sent_len_parent = max_src_sent_len_parent
-                    max_src_sent_len_parent = curr_src_sent_len_parent    
->>>>>>> 974a7988
 
             if curr_src_sent_len > max_src_sent_len:
                 prev_max_src_sent_len = max_src_sent_len
@@ -1373,7 +1355,6 @@
                 src_sent = tok.decode(iids[0][1:args.hard_truncate_length-1], skip_special_tokens=True, clean_up_tokenization_spaces=False)
                 sent_len = args.hard_truncate_length
             encoder_input_batch.append(src_sent)
-<<<<<<< HEAD
         else: ## Truncation code is the same as in the "if case" but replicating it just for clarity. Coincidentally the truncation indices are the same.
             iids = tok(src_sent + " </s> " + lang, add_special_tokens=False, return_tensors="pt").input_ids
             sent_len = len(iids[0])
@@ -1384,10 +1365,6 @@
                 encoder_input_batch.append(lang + " " + src_sent + " </s>")
             else:
                 encoder_input_batch.append(src_sent + " </s> " + lang)
-=======
-        else:
-            encoder_input_batch.append(src_sent + " </s> " + lang)
->>>>>>> 974a7988
 
         if args.multi_source: ## Process the batch for the additional source as well.
             src_sent_split_parent = src_sent_parent.split(" ")
@@ -1396,7 +1373,6 @@
                 src_sent_split_parent=src_sent_split_parent[:args.max_src_length]
                 src_sent_parent = " ".join(src_sent_split_parent)
                 sent_len_parent = args.max_src_length
-<<<<<<< HEAD
             if args.use_official_pretrained and "bart" in args.model_path and "mbart" not in args.model_path: ## The bart tokenizer is wacky so we need to tweak the inputs a bit
                 iids = tok(src_sent_parent, return_tensors="pt").input_ids
                 sent_len_parent = len(iids[0])
@@ -1415,10 +1391,6 @@
                 else:
                     encoder_input_batch_parent.append(src_sent_parent + " </s> " + lang_parent)
             
-=======
-
-            encoder_input_batch_parent.append(src_sent_parent + " </s> " + lang_parent)
->>>>>>> 974a7988
             
         curr_batch_count += 1
         if curr_batch_count == args.batch_size:
