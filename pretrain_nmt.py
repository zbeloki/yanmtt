# -*- coding: utf-8 -*-
# Copyright 2021 National Institute of Information and Communication Technology (Raj Dabre)
# 
# Permission is hereby granted, free of charge, to any person
# obtaining a copy of this software and associated
# documentation files (the "Software"), to deal in the
# Software without restriction, including without limitation
# the rights to use, copy, modify, merge, publish, distribute,
# sublicense, and/or sell copies of the Software, and to
# permit persons to whom the Software is furnished to do so,
# subject to the following conditions:
# The above copyright notice and this permission notice shall
# be included in all copies or substantial portions of the
# Software.
# THE SOFTWARE IS PROVIDED "AS IS", WITHOUT WARRANTY OF ANY
# KIND, EXPRESS OR IMPLIED, INCLUDING BUT NOT LIMITED TO THE
# WARRANTIES OF MERCHANTABILITY, FITNESS FOR A PARTICULAR
# PURPOSE AND NONINFRINGEMENT. IN NO EVENT SHALL THE AUTHORS
# OR COPYRIGHT HOLDERS BE LIABLE FOR ANY CLAIM, DAMAGES OR
# OTHER LIABILITY, WHETHER IN AN ACTION OF CONTRACT, TORT OR
# OTHERWISE, ARISING FROM, OUT OF OR IN CONNECTION WITH THE
# SOFTWARE OR THE USE OR OTHER DEALINGS IN THE SOFTWARE.

## Basic imports
import os
import argparse
import time
import sys
os.environ["CUDA_DEVICE_ORDER"]="PCI_BUS_ID"   # see issue #152
##

## Huggingface imports
import transformers
from transformers import AutoTokenizer, MBartTokenizer, MBart50Tokenizer, BartTokenizer
from transformers import MBartForConditionalGeneration, BartForConditionalGeneration, MBartConfig, get_linear_schedule_with_warmup
from transformers import AdamW
##


## Pytorch imports
import torch
import torch.nn as nn
from torch.nn.parallel import DistributedDataParallel
import torch.multiprocessing as mp
import torch.distributed as dist
from torch.optim import Adam
from torch.nn.functional import cosine_similarity
from torch.utils.tensorboard import SummaryWriter
##

## Our imports
from common_utils import *
from prefetch_generator import BackgroundGenerator
##

## Other imports
import random
import numpy as np
import math
import sacrebleu
import functools
##

## Seed setting here
torch.manual_seed(621313)
##


def model_create_load_run_save(gpu, args, files, train_files):
    """The main function which does the overall training. Should be split into multiple parts in the future. Currently monolithc intentionally."""
    rank = args.nr * args.gpus + gpu ## The rank of the current process out of the total number of processes indicated by world_size.
    dist.init_process_group(backend='nccl', init_method='env://', world_size=args.world_size, rank=rank)
    
    if args.shard_files and rank == 0: ## First shard the data using process 0 aka the prime process or master process. Other processes will wait.
        shard_files_mono(files, args)
        shard_files_bi(train_files, args)
    
    dist.barrier() ## Stop other processes from proceeding till sharding is done.
    
    if args.use_official_pretrained:
<<<<<<< HEAD
        if "mbart" in args.pretrained_model or "IndicBART" in args.pretrained_model:
=======
        if "mbart" in args.pretrained_model:
>>>>>>> 974a7988
            if "50" in args.pretrained_model:
                tok = MBart50Tokenizer.from_pretrained(args.tokenizer_name_or_path, use_fast=False)
            elif "IndicBART" in args.pretrained_model:
                tok = MBartTokenizer.from_pretrained(args.tokenizer_name_or_path, do_lower_case=False, use_fast=False, keep_accents=True)
            else:
                tok = MBartTokenizer.from_pretrained(args.tokenizer_name_or_path, use_fast=False)
        else:
            tok = BartTokenizer.from_pretrained(args.tokenizer_name_or_path, use_fast=False)
    else:
        tok = AutoTokenizer.from_pretrained(args.tokenizer_name_or_path, do_lower_case=False, use_fast=False, keep_accents=True) ## Fast tokenizers are not good because their behavior is weird. Accents should be kept or else the segmentation will be messed up on languages with accented characters. No lower case obviously because we want to train on the original case. Set to false if you are ok with the model not dealing with cases.
    print("Tokenizer is:", tok)
    
    print(f"Running DDP checkpoint example on rank {rank}.") ## Unlike the FT script this will always be distributed

    if args.fp16: ## Although the code supports FP16/AMP training, it tends to be unstable in distributed setups so use this carefully.
        print("We will do fp16 training")
        scaler = torch.cuda.amp.GradScaler()
    else:
        print("We will do fp32 training")
    
    if args.encoder_tying_config is not None:
        print("We will use recurrently stacked layers for the encoder with configuration:", args.encoder_tying_config)
    if args.decoder_tying_config is not None:
        print("We will use recurrently stacked layers for the decoder with configuration:", args.decoder_tying_config)
    
    if args.unidirectional_encoder:
        print("Using unidirectional encoder.")
    
    if rank == 0:
        writer = SummaryWriter(args.model_path+".tflogs")
    
    if args.use_official_pretrained:
        if "mbart" in args.pretrained_model:
            config = MBartConfig.from_pretrained(args.pretrained_model)
            config.dropout = args.dropout ## We should set dropouts manually
            config.attention_dropout = args.attention_dropout ## We should set dropouts manually
            config.activation_dropout = args.activation_dropout ## We should set dropouts manually
            config.encoder_layerdrop = args.layerdrop ## We should set dropouts manually
            config.decoder_layerdrop = args.layerdrop ## We should set dropouts manually
            model = MBartForConditionalGeneration.from_pretrained(args.pretrained_model, config=config) ## We may use FBs official model and fine-tune it for our purposes.
        elif "bart" in args.pretrained_model:
            config = BartConfig.from_pretrained(args.pretrained_model)
            config.dropout = args.dropout ## We should set dropouts manually
            config.attention_dropout = args.attention_dropout ## We should set dropouts manually
            config.activation_dropout = args.activation_dropout ## We should set dropouts manually
            config.encoder_layerdrop = args.layerdrop ## We should set dropouts manually
            config.decoder_layerdrop = args.layerdrop ## We should set dropouts manually
            model = BartForConditionalGeneration.from_pretrained(args.pretrained_model, config=config, force_bos_token_to_be_generated=True) ## We may use FBs official model and fine-tune it for our purposes.
    else:
        config = MBartConfig(vocab_size=len(tok), encoder_layers=args.encoder_layers, decoder_layers=args.decoder_layers, dropout=args.dropout, attention_dropout=args.attention_dropout, activation_dropout=args.activation_dropout, encoder_attention_heads=args.encoder_attention_heads, decoder_attention_heads=args.decoder_attention_heads, encoder_ffn_dim=args.encoder_ffn_dim, decoder_ffn_dim=args.decoder_ffn_dim, d_model=args.d_model, no_embed_norm=args.no_embed_norm, scale_embedding=args.scale_embedding, pad_token_id=tok.pad_token_id, eos_token_id=tok(["</s>"], add_special_tokens=False).input_ids[0][0], bos_token_id=tok(["<s>"], add_special_tokens=False).input_ids[0][0], encoder_tying_config=args.encoder_tying_config, decoder_tying_config=args.decoder_tying_config, multilayer_softmaxing=args.multilayer_softmaxing, wait_k=args.wait_k, unidirectional_encoder=args.unidirectional_encoder, softmax_temperature=args.softmax_temperature, temperature_calibration=args.temperature_calibration, encoder_layerdrop=args.layerdrop, decoder_layerdrop=args.layerdrop, no_scale_attention_embedding=args.no_scale_attention_embedding, positional_encodings=args.positional_encodings, num_domains_for_domain_classifier=args.num_domains_for_domain_classifier, gradient_reversal_for_domain_classifier=args.gradient_reversal_for_domain_classifier) ## Configuration. TODO: Save this configuration somehow.
        model = MBartForConditionalGeneration(config)
    torch.cuda.set_device(gpu)

    model.cuda(gpu)
    model.train()
    
    if args.distillation: ## When distilling we need a parent model. The creation of the model is in the same way as the child. This model is immediately loaded with some pretrained params and then loaded into the GPU.
        print("We will do distillation from a parent model.")
        if args.use_official_parent_pretrained:
            if "mbart" in args.parent_pretrained_model:
                parent_config = MBartConfig.from_pretrained(args.parent_pretrained_model)
                parent_config.dropout = args.parent_dropout ## We should set dropouts manually
                parent_config.attention_dropout = args.parent_attention_dropout ## We should set dropouts manually
                parent_config.activation_dropout = args.parent_activation_dropout ## We should set dropouts manually
                parent_config.encoder_layerdrop = args.layerdrop ## We should set dropouts manually
                parent_config.decoder_layerdrop = args.layerdrop ## We should set dropouts manually
                parent_model = MBartForConditionalGeneration.from_pretrained(args.parent_pretrained_model, config=parent_config) ## We may use FBs official model and fine-tune it for our purposes.
            elif "bart" in args.parent_pretrained_model:
                parent_config = BartConfig.from_pretrained(args.parent_pretrained_model)
                parent_config.dropout = args.parent_dropout ## We should set dropouts manually
                parent_config.attention_dropout = args.parent_attention_dropout ## We should set dropouts manually
                parent_config.activation_dropout = args.parent_activation_dropout ## We should set dropouts manually
                parent_config.encoder_layerdrop = args.layerdrop ## We should set dropouts manually
                parent_config.decoder_layerdrop = args.layerdrop ## We should set dropouts manually
                parent_model = BartForConditionalGeneration.from_pretrained(args.parent_pretrained_model, config=parent_config, force_bos_token_to_be_generated=True) ## We may use FBs official model and fine-tune it for our purposes.
        else:
            parent_config = MBartConfig(vocab_size=len(tok), encoder_layers=args.parent_encoder_layers, decoder_layers=args.parent_decoder_layers, dropout=args.parent_dropout, attention_dropout=args.parent_attention_dropout, activation_dropout=args.parent_activation_dropout, encoder_attention_heads=args.parent_encoder_attention_heads, decoder_attention_heads=args.parent_decoder_attention_heads, encoder_ffn_dim=args.parent_encoder_ffn_dim, decoder_ffn_dim=args.parent_decoder_ffn_dim, d_model=args.parent_d_model, no_embed_norm=args.no_embed_norm, scale_embedding=args.scale_embedding, pad_token_id=tok.pad_token_id, eos_token_id=tok(["</s>"], add_special_tokens=False).input_ids[0][0], bos_token_id=tok(["<s>"], add_special_tokens=False).input_ids[0][0], encoder_tying_config=args.encoder_tying_config, decoder_tying_config=args.decoder_tying_config, multilayer_softmaxing=args.multilayer_softmaxing, wait_k=args.wait_k, unidirectional_encoder=args.unidirectional_encoder, softmax_temperature=args.softmax_temperature, temperature_calibration=args.temperature_calibration, encoder_layerdrop=args.layerdrop, decoder_layerdrop=args.layerdrop, no_scale_attention_embedding=args.no_scale_attention_embedding, positional_encodings=args.positional_encodings)
            parent_model = MBartForConditionalGeneration(config)
        parent_model.cuda(gpu)
        parent_model.train() ## We do this to enable dropout but we wont have an optimizer for this so we wont train this model. For now. Future implementations should ask if we want to do co-distill or not. By co-distillation I mean, the parent will learn together with the child.
        parent_model = DistributedDataParallel(parent_model, device_ids=[gpu], output_device=gpu)
        print("Loading a parent model from which distillation will be done.")
        dist.barrier()
        # configure map_location properly
        map_location = {'cuda:%d' % 0: 'cuda:%d' % gpu}
        if not args.use_official_parent_pretrained:
            parent_checkpoint_dict = torch.load(args.parent_pretrained_model, map_location=map_location)
            if type(parent_checkpoint_dict) == dict:
                parent_model.load_state_dict(parent_checkpoint_dict['model']) # We never do any remapping of the parent. We always reuse it as it is.
            else:
                parent_model.module.load_state_dict(parent_checkpoint_dict) # We never do any remapping of the parent. We always reuse it as it is.

    model = DistributedDataParallel(model, device_ids=[gpu], output_device=gpu) ## This wrapper around the model will enable distributed training.
    
    no_decay = ["bias", "LayerNorm.weight"]
    optimizer_grouped_parameters = [
        {
            "params": [p for n, p in model.named_parameters() if not any(nd in n for nd in no_decay)],
            "weight_decay": args.weight_decay,
        },
        {
            "params": [p for n, p in model.named_parameters() if any(nd in n for nd in no_decay)],
            "weight_decay": 0.0,
        },
    ] ## We suppose that weight decay will be used except for biases and layer norm weights.
    optimizer = AdamW(optimizer_grouped_parameters, lr=args.lr, eps=1e-09) ## Our glorious optimizer.
    
    model.train()
    scheduler = get_linear_schedule_with_warmup(optimizer, args.warmup_steps, args.num_batches) ## A warmup and decay scheduler. We use the linear scheduler for now. TODO: Enable other schedulers with a flag.
    while scheduler.get_lr()[0] < 1e-7: ## We want to keep a minimum learning rate else for the initial batch or initial few batches barely anything will be learned which is a waste of computation. This minimum value is kept to 1e-7 by default in accordance with previous literature, other implementations and the Paris peace accords.
        scheduler.step()
    print("Initial LR is:", scheduler.get_lr()[0])
    if args.pretrained_model != "" and not args.use_official_pretrained: ## Here we load a previous checkpoint in case training crashed.
        print("Loading from checkpoint. Strict loading by default but if there are missing or non matching keys, they will be ignored when layer remapping or component selection is done.")
        dist.barrier()
        map_location = {'cuda:%d' % 0: 'cuda:%d' % gpu}
        sys.stdout.flush()
        checkpoint_dict = torch.load(args.pretrained_model, map_location=map_location)
        if type(checkpoint_dict) == dict:
            model.load_state_dict(remap_embeddings_eliminate_components_and_eliminate_mismatches(model.state_dict(), remap_layers(checkpoint_dict['model'], 4, args), args), strict=True if (args.remap_encoder == "" and args.remap_decoder == "" and not args.eliminate_encoder_before_initialization and not args.eliminate_decoder_before_initialization and not args.eliminate_embeddings_before_initialization) else False)
            if not args.no_reload_optimizer_ctr_and_scheduler and args.remap_encoder is '' and args.remap_decoder is '' and not args.eliminate_encoder_before_initialization and not args.eliminate_decoder_before_initialization and not args.eliminate_embeddings_before_initialization: ## Do not load optimizers, ctr and schedulers when remapping or resuming training.
                if 'optimizer' in checkpoint_dict:
                    print("Reloading optimizer")
                    optimizer.load_state_dict(checkpoint_dict['optimizer']) ## Dubious
                if 'scheduler' in checkpoint_dict:
                    print("Reloading scheduler")
                    scheduler.load_state_dict(checkpoint_dict['scheduler']) ## Dubious
                if 'ctr' in checkpoint_dict:
                    print("Reloading ctr. This means we resume training.")
                    ctr = checkpoint_dict['ctr']
            else:
                ctr = 0
        else:
            model.module.load_state_dict(remap_embeddings_eliminate_components_and_eliminate_mismatches(model.state_dict(), remap_layers(checkpoint_dict, 3, args), args), strict=True if (args.remap_encoder == "" and args.remap_decoder == "" and not args.eliminate_encoder_before_initialization and not args.eliminate_decoder_before_initialization and not args.eliminate_embeddings_before_initialization) else False)
            ctr = 0
    else:
        if args.use_official_pretrained:
            print("Training from official pretrained model")
        else:
            print("Training from scratch")
        CHECKPOINT_PATH = args.model_path
        if rank == 0:
            checkpoint_dict = {'model': model.state_dict(), 'optimizer': optimizer.state_dict(), 'scheduler': scheduler.state_dict(), 'ctr': 0}
            torch.save(checkpoint_dict, CHECKPOINT_PATH) ## Save a model by default every eval_every steps. This model will be saved with the same file name each time.
            torch.save(model.state_dict(), CHECKPOINT_PATH+".pure_model")
        dist.barrier()
        map_location = {'cuda:%d' % 0: 'cuda:%d' % gpu}
        checkpoint_dict = torch.load(CHECKPOINT_PATH, map_location=map_location)
        model.load_state_dict(checkpoint_dict['model'])
        optimizer.load_state_dict(checkpoint_dict['optimizer'])
        scheduler.load_state_dict(checkpoint_dict['scheduler'])
        ctr = checkpoint_dict['ctr']

    model.train()
    print("Using label smoothing of", args.label_smoothing)
    print("Using gradient clipping norm of", args.max_gradient_clip_value)
    print("Using softmax temperature of", args.softmax_temperature)
    if args.max_ent_weight != -1:
        print("Doing entropy maximization during loss computation.")
    if args.multistep_optimizer_steps > 1:
        print("Using a multistep optimizer where gradients will be accumulated over", args.multistep_optimizer_steps, "batches.")
    num_batches_this_optimizer_step = 0
    losses = 0
    
    for (input_ids, input_masks, decoder_input_ids, labels), is_bilingual in generate_batches_monolingual_masked_or_bilingual(tok, args, rank, files, train_files): #Batches are generated from here. The argument (0.30, 0.40) is a range which indicates the percentage of the source sentence to be masked in case we want masking during training just like we did during BART pretraining. The argument 3.5 is the lambda to the poisson length sampler which indicates the average length of a word sequence that will be masked. Since this is pretraining we do not do any evaluations even if we train on parallel corpora.
        start = time.time()
        optimizer.zero_grad() ## Empty the gradients before any computation.
        
        if ctr % args.eval_every == 0 and num_batches_this_optimizer_step == 0: ## We have to evaluate our model every eval_every steps. Since there is no evaluation data this means our model is saved every eval_every steps.
            CHECKPOINT_PATH = args.model_path
            if rank == 0:
                print("Saving the model")
                sys.stdout.flush()
                # All processes should see same parameters as they all start from same
                # random parameters and gradients are synchronized in backward passes.
                # Therefore, saving it in one process is sufficient.
                checkpoint_dict = {'model': model.state_dict(), 'optimizer': optimizer.state_dict(), 'scheduler': scheduler.state_dict(), 'ctr': ctr}
                torch.save(checkpoint_dict, CHECKPOINT_PATH) ## Save a model by default every eval_every steps. This model will be saved with the same file name each time.
                torch.save(model.module.state_dict(), CHECKPOINT_PATH+".pure_model")
                if ctr % args.no_eval_save_every == 0: ## If no evaluation will be done then I consider it prudent to save the model every 10000 checkpoints by default. Change this to whatever value you want.
                    if args.save_intermediate_checkpoints:
                        print("Saving an intermediate checkpoint")
                        torch.save(checkpoint_dict, CHECKPOINT_PATH + "."+str(ctr)) 
                        torch.save(model.module.state_dict(), CHECKPOINT_PATH+ "."+str(ctr)+".pure_model")
            # Use a barrier() to make sure that process 1 loads the model after process
            # 0 saves it.
            dist.barrier()
            # configure map_location properly
            print("Loading from checkpoint")
            map_location = {'cuda:%d' % 0: 'cuda:%d' % gpu}
            sys.stdout.flush()
            checkpoint_dict = torch.load(CHECKPOINT_PATH, map_location=map_location)
            model.load_state_dict(checkpoint_dict['model'])
            optimizer.load_state_dict(checkpoint_dict['optimizer'])
            scheduler.load_state_dict(checkpoint_dict['scheduler'])
            
        if args.num_domains_for_domain_classifier > 1: ## The label will contain the label as well as the domain indicator
            domain_classifier_labels=labels[1] ## This is not a tensor yet
#             print(domain_classifier_labels)
            domain_classifier_labels = torch.tensor(domain_classifier_labels, dtype=torch.int64).to(gpu) ## Move to gpu
            labels=labels[0]
            label_mask = labels.eq(tok.pad_token_id).unsqueeze(-1).to(gpu)
        input_ids=input_ids.to(gpu) ## Move to gpu
        input_masks=input_masks.to(gpu) ## Move to gpu
        decoder_input_ids=decoder_input_ids.to(gpu) ## Move to gpu
        labels=labels.to(gpu) ## Move to gpu
        
        if args.mixed_wait_k:
            model.module.config.wait_k = random.randint(1, args.wait_k)

        
        if args.fp16: ## The difference between AMP and FP32 is the use of the autocast. The code below is duplicated and can be shrunk. TODO.
            with torch.cuda.amp.autocast():
                if is_bilingual and args.unify_encoder:
                    source_hidden_state_encoder = model.module.get_encoder()(input_ids=input_ids, attention_mask=input_masks).last_hidden_state ## Run the encoder for source sentence.
                    decoder_input_masks = (decoder_input_ids != tok.pad_token_id).int().to(gpu)
                    target_hidden_state_encoder = model.module.get_encoder()(input_ids=decoder_input_ids, attention_mask=decoder_input_masks).last_hidden_state ## Run the encoder for source sentence.
                    decoder_input_masks.to('cpu') ## Move to CPU. May not be needed but its a safety net. 
                    pad_mask = input_ids.eq(tok.pad_token_id).unsqueeze(2)
                    source_hidden_state_encoder.masked_fill_(pad_mask, 0.0)
                    source_hidden_state_encoder = source_hidden_state_encoder.mean(dim=1)
                    pad_mask = decoder_input_ids.eq(tok.pad_token_id).unsqueeze(2)
                    target_hidden_state_encoder.masked_fill_(pad_mask, 0.0)
                    target_hidden_state_encoder = target_hidden_state_encoder.mean(dim=1)
                    loss = -cosine_similarity(source_hidden_state_encoder, target_hidden_state_encoder)
                    if rank == 0:
                        writer.add_scalar("encoder unification loss", loss.detach().cpu().numpy(), ctr)
                else:
                    mod_compute = model(input_ids=input_ids, attention_mask=input_masks, decoder_input_ids=decoder_input_ids, output_hidden_states=args.distillation, output_attentions=args.distillation, label_mask=label_mask if args.num_domains_for_domain_classifier > 1 else None) ## Run the model and get logits.
                    logits = mod_compute.logits
                    lprobs = torch.nn.functional.log_softmax(logits, dim=-1) ## Softmax tempering of logits if needed.
                    loss = label_smoothed_nll_loss(
                        lprobs, labels, args.label_smoothing, ignore_index=tok.pad_token_id
                    ) ## Label smoothed cross entropy loss.
                    loss = loss*args.softmax_temperature ## Up scale loss in case of non unitary temperatures. Note that in case of self calibrating temperature, the softmax temperature must be set to 1.
                    if rank == 0:
                        writer.add_scalar("pure cross entropy loss", loss.detach().cpu().numpy(), ctr)
                    if args.temperature_calibration: 
                        loss = loss*mod_compute.softmax_temperature
                        if rank == 0:
                            writer.add_scalar("calibrated temperature", mod_compute.softmax_temperature.detach().cpu().numpy(), ctr)
                            writer.add_scalar("calibrated temperature loss", loss.detach().cpu().numpy(), ctr)
                    if args.num_domains_for_domain_classifier > 1: ## We augment the main loss with the domain classifier loss
                        domain_classifier_logits = mod_compute.domain_classifier_logits
                        domain_classifier_lprobs = torch.nn.functional.log_softmax(domain_classifier_logits, dim=-1) ## Softmax tempering of logits if needed.
                        domain_classifier_loss = label_smoothed_nll_loss(
                            domain_classifier_lprobs.view(-1,args.num_domains_for_domain_classifier), domain_classifier_labels.view(-1,1), args.label_smoothing
                        ) ## Label smoothed cross entropy loss. We are not going to do any temperature related stuff to this.
                        loss = domain_classifier_loss*args.domain_classifier_loss_weight + loss * (1.0-args.domain_classifier_loss_weight)
                        if rank == 0:
                            writer.add_scalar("domain classifier loss", domain_classifier_loss.detach().cpu().numpy(), ctr)
                            writer.add_scalar("loss with domain classifier loss", loss.detach().cpu().numpy(), ctr)
                    ## We will do multilayer softmaxing without any consideration for distillation or domain classification.
                    if mod_compute.additional_lm_logits is not None:
                        for additional_logits in mod_compute.additional_lm_logits:
                            lprobs = torch.nn.functional.log_softmax(additional_logits, dim=-1) ## Softmax tempering of logits if needed.
                            loss_extra = label_smoothed_nll_loss(
                                lprobs, labels, args.label_smoothing, ignore_index=tok.pad_token_id
                            ) ## Label smoothed cross entropy loss.
                            loss_extra = loss_extra*args.softmax_temperature ## Up scale loss in case of non unitary temperatures. Note that in case of self calibrating temperature, the softmax temperature must be set to 1. TODO: Perhaps log this too.
                            if args.temperature_calibration: 
                                loss_extra = loss_extra*mod_compute.softmax_temperature
                            loss += loss_extra ## Up scale loss in case of non unitary temperatures. TODO: Perhaps log this too.
                    if args.max_ent_weight != -1: ## This deals with softmax entropy maximization. The logic is that we compute the softmax entropy of the predictions via -(P(Y/X)*log(P(Y/X))). We then add it to the cross entropy loss with a negative sign as we wish to maximize entropy. This should penalize overconfident predictions. 
                        assert (args.max_ent_weight >= 0 and args.max_ent_weight <= 1)
                        logits = logits*args.softmax_temperature ## We have to undo the tempered logits else our entropy estimate will be wrong.
                        if args.temperature_calibration: 
                            logits = logits*mod_compute.softmax_temperature
                        lprobs = torch.nn.functional.log_softmax(logits, dim=-1) ## No tempering here
                        entropy = -(torch.exp(lprobs)*lprobs).mean()
                        if rank == 0:
                            writer.add_scalar("softmax entropy", entropy.detach().cpu().numpy(), ctr)
                        if mod_compute.additional_lm_logits is not None:
                            for additional_logits in mod_compute.additional_lm_logits: ## Compute entropy for each layer as well
                                additional_logits = additional_logits*args.softmax_temperature ## We have to undo the tempered logits else our entropy estimate will be wrong.
                                if args.temperature_calibration: 
                                    additional_logits = additional_logits*mod_compute.softmax_temperature
                                lprobs = torch.nn.functional.log_softmax(additional_logits, dim=-1) ## No tempering here
                                entropy_extra = -(torch.exp(lprobs)*lprobs).mean()
                                entropy += entropy_extra
                        loss = loss*(1-args.max_ent_weight) - entropy*args.max_ent_weight ## Maximize the entropy so a minus is needed. Weigh and add losses as required.
                        if rank == 0:
                            writer.add_scalar("loss with entropy loss", loss.detach().cpu().numpy(), ctr)
                    if args.distillation: ## Time to distill.
                        with torch.no_grad(): ## No gradient to avoid memory allocation.
                            parent_mod_compute = parent_model(input_ids=input_ids, attention_mask=input_masks ,decoder_input_ids=decoder_input_ids, output_hidden_states=args.distillation, output_attentions=args.distillation)
                        distillation_loss = compute_distillation_losses(mod_compute, parent_mod_compute, labels, tok.pad_token_id, args) ## Get the parent model's computations.
                        loss = args.distillation_loss_weight*distillation_loss + (1.0 - args.distillation_loss_weight)*loss ## Update the main loss with weighing and adding.
                        if rank == 0:
                            writer.add_scalar("distillation loss", distillation_loss.detach().cpu().numpy(), ctr)
                            writer.add_scalar("final loss", loss.detach().cpu().numpy(), ctr)
        else:
            if is_bilingual and args.unify_encoder:
                source_hidden_state_encoder = model.module.get_encoder()(input_ids=input_ids, attention_mask=input_masks).last_hidden_state ## Run the encoder for source sentence.
                decoder_input_masks = (decoder_input_ids != tok.pad_token_id).int().to(gpu)
                target_hidden_state_encoder = model.module.get_encoder()(input_ids=decoder_input_ids, attention_mask=decoder_input_masks).last_hidden_state ## Run the encoder for source sentence.
                decoder_input_masks.to('cpu') ## Move to CPU. May not be needed but its a safety net. 
                pad_mask = input_ids.eq(tok.pad_token_id).unsqueeze(2)
                source_hidden_state_encoder.masked_fill_(pad_mask, 0.0)
                source_hidden_state_encoder = source_hidden_state_encoder.mean(dim=1)
                pad_mask = decoder_input_ids.eq(tok.pad_token_id).unsqueeze(2)
                target_hidden_state_encoder.masked_fill_(pad_mask, 0.0)
                target_hidden_state_encoder = target_hidden_state_encoder.mean(dim=1)
                loss = -cosine_similarity(source_hidden_state_encoder, target_hidden_state_encoder)
                if rank == 0:
                    writer.add_scalar("encoder unification loss", loss.detach().cpu().numpy(), ctr)
            else:
                mod_compute = model(input_ids=input_ids, attention_mask=input_masks, decoder_input_ids=decoder_input_ids, output_hidden_states=args.distillation, output_attentions=args.distillation, label_mask=label_mask if args.num_domains_for_domain_classifier > 1 else None) ## Run the model and get logits.
                logits = mod_compute.logits
                lprobs = torch.nn.functional.log_softmax(logits, dim=-1) ## Softmax tempering of logits if needed.
                loss = label_smoothed_nll_loss(
                    lprobs, labels, args.label_smoothing, ignore_index=tok.pad_token_id
                ) ## Label smoothed cross entropy loss.
                loss = loss*args.softmax_temperature ## Up scale loss in case of non unitary temperatures.
                if rank == 0:
                    writer.add_scalar("pure cross entropy loss", loss.detach().cpu().numpy(), ctr)
                if args.temperature_calibration: 
                    loss = loss*mod_compute.softmax_temperature
                    if rank == 0:
                        writer.add_scalar("calibrated temperature", mod_compute.softmax_temperature.detach().cpu().numpy(), ctr)
                        writer.add_scalar("calibrated temperature loss", loss.detach().cpu().numpy(), ctr)
                if args.num_domains_for_domain_classifier > 1: ## We augment the main loss with the domain classifier loss
                    domain_classifier_logits = mod_compute.domain_classifier_logits
                    domain_classifier_lprobs = torch.nn.functional.log_softmax(domain_classifier_logits, dim=-1) ## Softmax tempering of logits if needed.
#                     print(domain_classifier_labels, domain_classifier_labels.size(), domain_classifier_lprobs, domain_classifier_lprobs.size(), labels, labels.size())
                    domain_classifier_loss = label_smoothed_nll_loss(
                        domain_classifier_lprobs.view(-1,args.num_domains_for_domain_classifier), domain_classifier_labels.view(-1,1), args.label_smoothing
                    ) ## Label smoothed cross entropy loss. We are not going to do any temperature related stuff to this.
                    loss = domain_classifier_loss*args.domain_classifier_loss_weight + loss * (1.0-args.domain_classifier_loss_weight)
                    if rank == 0:
                        writer.add_scalar("domain classifier loss", domain_classifier_loss.detach().cpu().numpy(), ctr)
                        writer.add_scalar("loss with domain classifier loss", loss.detach().cpu().numpy(), ctr)
                ## We will do multilayer softmaxing without any consideration for entropy maximization or distillation.
                if mod_compute.additional_lm_logits is not None:
                    for additional_logits in mod_compute.additional_lm_logits:
                        lprobs = torch.nn.functional.log_softmax(additional_logits, dim=-1) ## Softmax tempering of logits if needed.
                        loss_extra = label_smoothed_nll_loss(
                            lprobs, labels, args.label_smoothing, ignore_index=tok.pad_token_id
                        ) ## Label smoothed cross entropy loss.
                        loss_extra = loss_extra*args.softmax_temperature ## Up scale loss in case of non unitary temperatures. Note that in case of self calibrating temperature, the softmax temperature must be set to 1. TODO: Perhaps log this too.
                        if args.temperature_calibration: 
                            loss_extra = loss_extra*mod_compute.softmax_temperature
                        loss += loss_extra ## Up scale loss in case of non unitary temperatures. TODO: Perhaps log this too.
                if args.max_ent_weight != -1: ## This deals with softmax entropy maximization. The logic is that we compute the softmax entropy of the predictions via -(P(Y/X)*log(P(Y/X))). We then add it to the cross entropy loss with a negative sign as we wish to maximize entropy. This should penalize overconfident predictions. 
                    assert (args.max_ent_weight >= 0 and args.max_ent_weight <= 1)
                    logits = logits*args.softmax_temperature ## We have to undo the tempered logits else our entropy estimate will be wrong.
                    if args.temperature_calibration: 
                        logits = logits*mod_compute.softmax_temperature
                    lprobs = torch.nn.functional.log_softmax(logits, dim=-1) ## No tempering here
                    entropy = -(torch.exp(lprobs)*lprobs).mean()
                    if rank == 0:
                        writer.add_scalar("softmax entropy", entropy.detach().cpu().numpy(), ctr)
                    if mod_compute.additional_lm_logits is not None:
                        for additional_logits in mod_compute.additional_lm_logits: ## Compute entropy for each layer as well
                            additional_logits = additional_logits*args.softmax_temperature ## We have to undo the tempered logits else our entropy estimate will be wrong.
                            if args.temperature_calibration: 
                                additional_logits = additional_logits*mod_compute.softmax_temperature
                            lprobs = torch.nn.functional.log_softmax(additional_logits, dim=-1) ## No tempering here
                            entropy_extra = -(torch.exp(lprobs)*lprobs).mean()
                            entropy += entropy_extra
                    loss = loss*(1-args.max_ent_weight) - entropy*args.max_ent_weight ## Maximize the entropy so a minus is needed. Weigh and add losses as required.
                    if rank == 0:
                        writer.add_scalar("loss with entropy loss", loss.detach().cpu().numpy(), ctr)
                if args.distillation: ## Time to distill.
                    with torch.no_grad(): ## No gradient to avoid memory allocation.
                        parent_mod_compute = parent_model(input_ids=input_ids, attention_mask=input_masks, decoder_input_ids=decoder_input_ids, output_hidden_states=args.distillation, output_attentions=args.distillation) ## Get the parent model's computations.
                    distillation_loss = compute_distillation_losses(mod_compute, parent_mod_compute, labels, tok.pad_token_id, args) ## Compute distillation losses.
                    loss = args.distillation_loss_weight*distillation_loss + (1.0 - args.distillation_loss_weight)*loss ## Update the main loss with weighing and adding.
                    if rank == 0:
                        writer.add_scalar("distillation loss", distillation_loss.detach().cpu().numpy(), ctr)
                        writer.add_scalar("final loss", loss.detach().cpu().numpy(), ctr)

        input_ids=input_ids.to('cpu') ## Move to CPU. May not be needed but its a safety net. 
        input_masks=input_masks.to('cpu') ## Move to CPU. May not be needed but its a safety net.
        decoder_input_ids=decoder_input_ids.to('cpu') ## Move to CPU. May not be needed but its a safety net.
        labels=labels.to('cpu') ## Move to CPU. May not be needed but its a safety net.
        if args.num_domains_for_domain_classifier > 1:
            domain_classifier_labels = domain_classifier_labels.to('cpu')
            label_mask = label_mask.to('cpu')
        
        ## Optimization part of the model from this point forward.
        if args.fp16: ## The gradient scaler needs to be invoked with FP16/AMP computation. ## With FP16/AMP computation we need to unscale gradients before clipping them. We then optimize and update the scaler.
            loss = loss/args.multistep_optimizer_steps
            scaler.scale(loss).backward()
            num_batches_this_optimizer_step += 1
            losses += loss
            if num_batches_this_optimizer_step < args.multistep_optimizer_steps:
                continue
            if args.max_gradient_clip_value != 0.0:
                scaler.unscale_(optimizer)
                torch.nn.utils.clip_grad_norm_(model.parameters(), args.max_gradient_clip_value)
            scaler.step(optimizer)
            scaler.update()
        else: ## With FP32, we just do regular backpropagation, gradient clipping and then step the optimizer.
            loss = loss/args.multistep_optimizer_steps
            loss.backward()
            num_batches_this_optimizer_step += 1
            losses += loss
            if num_batches_this_optimizer_step < args.multistep_optimizer_steps:
                continue
            if args.max_gradient_clip_value != 0.0:
                torch.nn.utils.clip_grad_norm_(model.parameters(), args.max_gradient_clip_value)
            optimizer.step()
        scheduler.step() ## Advance the scheduler to get to the next value of LR.
        lv = losses.detach().cpu().numpy() ## Detach the loss in order to report it.
        losses = 0
        num_batches_this_optimizer_step = 0
        if ctr % 10 == 0 and rank % 8 == 0: ## Print the current loss every 10 batches but only for the master/prime process.
            print(ctr, lv)
            sys.stdout.flush()
        if ctr % 1000 == 0 and rank == 0 and args.save_weights_and_gradeint_info: ## Save the model weight and gradient info every time this condition is triggered.
            for param_name, param_value in model.named_parameters():
                if not ("embed_positions" in param_name and args.positional_encodings):
                    writer.add_histogram("weights."+param_name, param_value.detach().cpu().numpy(), ctr)
                    writer.add_histogram("gradients."+param_name, param_value.grad.detach().cpu().numpy(), ctr)
        end = time.time()
        ctr += 1
    
    if rank == 0:
        checkpoint_dict = {'model': model.state_dict(), 'optimizer': optimizer.state_dict(), 'scheduler': scheduler.state_dict(), 'ctr': ctr}
        torch.save(checkpoint_dict, CHECKPOINT_PATH) ## Save one last time.
        torch.save(model.module.state_dict(), CHECKPOINT_PATH+".pure_model") ## We will distribute this model and/or use it for fine tuning.

    dist.destroy_process_group()

def run_demo():
    parser = argparse.ArgumentParser()
    parser.add_argument('-n', '--nodes', default=1,
                        type=int, metavar='N')
    parser.add_argument('-g', '--gpus', default=8, type=int,
                        help='number of gpus per node')
    parser.add_argument('-nr', '--nr', default=0, type=int,
                        help='ranking within the nodes')
    parser.add_argument('--num_batches', default=2000000, type=int, 
                        help='Number of batches to train on')
    parser.add_argument('-a', '--ipaddr', default='localhost', type=str, 
                        help='IP address of the main node')
    parser.add_argument('-m', '--model_path', default='ddpdefault', type=str, 
                        help='Name of the model')
    parser.add_argument('--save_intermediate_checkpoints', action='store_true', 
                        help='Use this flag if you want intermediate checkpoints to be saved. If so then numbers will be attached to the checkpoints.')
    parser.add_argument('--use_official_pretrained', action='store_true', 
                        help='Use this flag if you want the argument "pretrained_model" to specify a pretrained model created by someone else.')
    parser.add_argument('--pretrained_model', default='', type=str, 
                        help='Name of the model')
    parser.add_argument('--no_reload_optimizer_ctr_and_scheduler', action='store_true',
                        help='Should we reload the optimizer, counter and secheduler? By default we always reload these. Set this to False if we only want to reload the model params and optimize from scratch.')
    parser.add_argument('--langs', default='', type=str, 
                        help='Comma separated string of source languages')
    parser.add_argument('--monolingual_domains', default='', type=str, 
                        help='In case we have multiple domains for monolingual corpora then domain indicator tokens should be provided as a comma separated list of tokens which be used to index the domain indicator. We will convert this into an index later. You have to provide values for this argument if you have more than one domains for the parallel or monolingual corpora.')
    parser.add_argument('--train_slang', default='en', type=str, 
                        help='Source language(s) for training')
    parser.add_argument('--train_tlang', default='hi', type=str, 
                            help='Target language(s) for training')
    parser.add_argument('--train_domains', default='', type=str, 
                        help='In case we have multiple domains for parallel corpora then domain indicator tokens should be provided as a comma separated list of tokens which be used to index the domain indicator. We will convert this into an index later. You have to provide values for this argument if you have more than one domains for the parallel or monolingual corpora.')
    parser.add_argument('--num_domains_for_domain_classifier', type=int, default=1, 
                        help='If we have multiple domains then we should set this to a value higher than one.')
    parser.add_argument('--gradient_reversal_for_domain_classifier', action='store_true', 
                        help='Should we do gradient reversal for the domain classifier? If true then all gradients below the softmax layer (meaning linear projection plus softmax activation) for the classifier will be reversed. Essentially, the representations for two domains will be forced to become more similar. This may in turn be used for style transfer.')
    parser.add_argument('--domain_classifier_loss_weight', type=float, default=0.1, 
                        help='What weight should we give to the domain classifier? 1 minus this weight will be given to the main loss.')
    parser.add_argument('--train_src', default='', type=str, 
                            help='Source language training sentences')
    parser.add_argument('--train_tgt', default='', type=str, 
                            help='Target language training sentences')
    parser.add_argument('--bilingual_train_frequency', default=0.0, type=float, 
                        help='If this is 0 then we assume no bilingual corpora. If this is set to a value say 0.8 then bilingual data is sampled for 4 out of every 5 batches.')
    parser.add_argument('--unify_encoder', action='store_true', 
                        help='Should we minimize the encoder representation distances instead of regular cross entropy minimization on the parallel corpus?')
    parser.add_argument('--mono_src', default='', type=str, 
                        help='Comma separated string of source language file prefixes. Make sure that these are split into N groups where N is the number of GPUs you plan to use.')
    parser.add_argument('--positional_encodings', action='store_true', 
                        help='If true then we will use positional encodings instead of learned positional embeddings.')
    parser.add_argument('--no_embed_norm', action='store_true', 
                        help='If true then we wont normalize embeddings.')
    parser.add_argument('--scale_embedding', action='store_true', 
                        help='Should we scale embeddings?')
    parser.add_argument('--no_scale_attention_embedding', action='store_true', 
                        help='Should we scale attention embeddings?')
    parser.add_argument('--is_document', action='store_true', 
                        help='This assumes that the input corpus is a document level corpus and each line is in fact a document. Each line also contains a token such as "[SEP]" (controlled by the "document_level_sentence_delimiter" flag) to mark the boundaries of sentences. When generating training data we will use this flag to select arbitrary sequences of sentences in case of long documents.')
    parser.add_argument('--document_level_sentence_delimiter', default='</s>', type=str, 
                        help='If the corpus is document level then we assume that sentences are separated via this token. Please change this in case you have a different type of delimiter.')
    parser.add_argument('--future_prediction', action='store_true', 
                        help='This assumes that we dont mask token sequences randomly but only after the latter half of the sentence. We do this to make the model more robust towards missing future information. Granted we can achieve this using wait-k but methinks this may be a better way of training.')
    parser.add_argument('--unidirectional_encoder', action='store_true', 
                        help='This assumes that we use a unidirectional encoder. This is simulated via a lower-triangular matrix mask in the encoder. Easy peasy lemon squeazy.')
    parser.add_argument('--tokenizer_name_or_path', default='ai4bharat/indic-bert', type=str, 
                        help='Name of or path to the tokenizer')
    parser.add_argument('--pretrained_tokenizer_name_or_path', default=None, type=str, 
                        help='Name of or path to the tokenizer of the pretrained model if its different from the current model. This tokenizer will be used for remapping embeddings so as to reuse as many pretrained embeddings as possible.')
    parser.add_argument('--tokenization_sampling', action='store_true', 
                        help='Should we use stoachastic tokenization aka BPE dropout or Subword regularization?')
    parser.add_argument('--tokenization_nbest_list_size', type=int, default=64, 
                        help='The size of the nbest list when doing stochastic tokenization.')
    parser.add_argument('--tokenization_alpha_or_dropout', type=float, default=0.1, 
                        help='The value of sentence piece regularization amount controlled via alpha or the amount of BPE dropout controlled by dropout.')
    parser.add_argument('--warmup_steps', default=16000, type=int,
                        help='Scheduler warmup steps')
    parser.add_argument('--multistep_optimizer_steps', default=1, type=int, help="In case you want to simulate a larger batch you should set this to a higher value.")
    parser.add_argument('--encoder_layers', default=6, type=int, help="The value for number of encoder layers")
    parser.add_argument('--decoder_layers', default=6, type=int, help="The value for number of decoder layers")
    parser.add_argument('--max_length', default=128, type=int, 
                        help='Maximum sequence length for training')
    parser.add_argument('--max_src_length', default=256, type=int, 
                        help='Maximum token length for source language')
    parser.add_argument('--max_tgt_length', default=256, type=int, 
                        help='Maximum token length for target language')
    parser.add_argument('--hard_truncate_length', default=1024, type=int, 
                        help='Should we perform a hard truncation of the batch? This will be needed to eliminate cuda caching errors for when sequence lengths exceed a particular limit. This means self attention matrices will be massive and I used to get errors. Choose this value empirically.')
    parser.add_argument('--batch_size', default=4096, type=int, 
                        help='Maximum number of tokens in batch')
    parser.add_argument('--batch_size_indicates_lines', action='store_true', 
                        help='Should we batch as a fixed number of lines?')
    parser.add_argument('--label_smoothing', default=0.1, type=float, help="The value for label smoothing.")
    parser.add_argument('--lr', default=1e-3, type=float, help="The value for the learning rate")
    parser.add_argument('--weight_decay', default=0.00001, type=float, help="The value for weight decay")
    parser.add_argument('--layerdrop', default=0.0, type=float, help="The value for layerdrop which indicates the probability that a whole layer will be bypassed via an identity transformation.")
    parser.add_argument('--dropout', default=0.1, type=float, help="The value for embedding dropout")
    parser.add_argument('--attention_dropout', default=0.1, type=float, help="The value for attention dropout")
    parser.add_argument('--activation_dropout', default=0.1, type=float, help="The value for activation dropout")
    parser.add_argument('--encoder_attention_heads', default=16, type=int, help="The value for number of encoder attention heads")
    parser.add_argument('--decoder_attention_heads', default=16, type=int, help="The value for number of decoder attention heads")
    parser.add_argument('--wait_k', default=-1, type=int, help="The value for k in wait-k snmt. Keep as -1 for non-snmt aka vanilla NMT.")
    parser.add_argument('--mixed_wait_k', action='store_true', 
                        help='Should we train using up to wait_k? This can help simulate multiple wait_k')
    parser.add_argument('--decoder_ffn_dim', default=4096, type=int, help="The value for decoder ff hidden dim")
    parser.add_argument('--encoder_ffn_dim', default=4096, type=int, help="The value for encoder ff hidden dim")
    parser.add_argument('--d_model', default=1024, type=int, help="The value for model hidden size")
    parser.add_argument('--data_sampling_temperature', default=5.0, type=float, help="The value for data sampling temperature")
    parser.add_argument('--token_masking_lambda', default=3.5, type=float, help="The value for the poisson sampling lambda value")
    parser.add_argument('--token_masking_probs_range', nargs='+', type=float, default=[0.3], help="The range of probabilities with which the token will be masked. If you want a fixed probability then specify one argument else specify ONLY 2.")
    parser.add_argument('--max_gradient_clip_value', default=1.0, type=float, help="The max value for gradient norm")
    parser.add_argument('--softmax_temperature', default=1.0, type=float, help="The value for the softmax temperature")
    parser.add_argument('--distillation_temperature', default=1.0, type=float, help="The value for the softmax temperature during distillation")
    parser.add_argument('--temperature_calibration', action='store_true', 
                        help='Are we calibrating the temperature automatically during training? If yes then the softmax_temperature parameter should have a value of 1.0 furthermore the returned temperature will be used to scale the loss.')
    parser.add_argument('--max_ent_weight', type=float, default=-1.0, 
                        help='Should we maximize softmax entropy? If the value is anything between 0 and 1 then yes. If its -1.0 then no maximization will be done.')
    parser.add_argument('--fp16', action='store_true', 
                        help='Should we use fp16 training?')
    parser.add_argument('--encoder_tying_config', default=None, type=str,
                        help='What should be the parameter tying configuration? 1-1-1-1-1-1 means 6 layers where all are shared. 1-1-2-2-3-3 means 6 layers, 3 unique layers and each one is recurred twice before passing to another layer. 1-2-3-1-2-3 means 6 layers, 3 unique layers and recurrence is done twice after all layers have been passed through. The default None implies a 1-2-3-4-...-N setup')
    parser.add_argument('--decoder_tying_config', default=None, type=str,
                        help='What should be the parameter tying configuration? 1-1-1-1-1-1 means 6 layers where all are shared. 1-1-2-2-3-3 means 6 layers, 3 unique layers and each one is recurred twice before passing to another layer. 1-2-3-1-2-3 means 6 layers, 3 unique layers and recurrence is done twice after all layers have been passed through. The default None implies a 1-2-3-4-...-N setup')
    parser.add_argument('--shard_files', action='store_true', 
                        help='Should we shard the training data? Set to true only if the data is not already pre-sharded.')
    parser.add_argument('--multilayer_softmaxing', default=None, 
                        help='Should we apply a softmax for each decoder layer? Unsupported for distillation. Only for vanilla training. You have to specify a comma separated list of indices of the intermediate layers which you want to softmax. These go from 0 for the embedding layer to L-2 for the penultimate layer.')
    parser.add_argument('--remap_encoder', default='', type=str, 
                        help='This indicates the remappings for the layer. Example: 1-2,2-4,3-6. The plan is to use these remappings to cut down the model prior to decoding or training. Suppose we have a 6 layer model but we only want to utilize the 2nd, 4th and 6th layer then we will copy the content of the 2nd, 4th and 6th layers to the 1st, 2nd and 3rd layer and delete the former layers from the parameter dictionary. This counts as layer pruning. IMPORTANT NOTE: Ensure that you specify ALL child layer indices you wish mapped. For example if you want 1-2,2-1,3-3 you MUST NOT skip the 3-3 part else it will be deleted from the model dictionary and will be randomly initialized. The loading mechanism is not strict so it will ignore missing or non matching keys. ADDITIONAL NOTE: Load a checkpoint with only the model and not the optimizer to prevent failure as we are not sure if remapping optimizers and learning rate schedulers make sense or not.')
    parser.add_argument('--remap_decoder', default='', type=str, 
                        help='This indicates the remappings for the layer. Example: 1-2,2-4,3-6. The plan is to use these remappings to cut down the model prior to decoding or training. Suppose we have a 6 layer model but we only want to utilize the 2nd, 4th and 6th layer then we will copy the content of the 2nd, 4th and 6th layers to the 1st, 2nd and 3rd layer and delete the former layers from the parameter dictionary. This counts as layer pruning. IMPORTANT NOTE: Ensure that you specify ALL child layer indices you wish mapped. For example if you want 1-2,2-1,3-3 you MUST NOT skip the 3-3 part else it will be deleted from the model dictionary and will be randomly initialized. The loading mechanism is not strict so it will ignore missing or non matching keys. ADDITIONAL NOTE: Load a checkpoint with only the model and not the optimizer to prevent failure as we are not sure if remapping optimizers and learning rate schedulers make sense or not.')
    parser.add_argument('--eliminate_encoder_before_initialization', action='store_true', 
                        help='Lets wipe out the encoder params from the pretrained model before we use it to initialize the current model. This means we have random encoder initialization.')
    parser.add_argument('--eliminate_decoder_before_initialization', action='store_true', 
                        help='Lets wipe out the decoder params from the pretrained model before we use it to initialize the current model. This means we have random decoder initialization.')
    parser.add_argument('--eliminate_embeddings_before_initialization', action='store_true', 
                        help='Lets wipe out the embedding params from the pretrained model before we use it to initialize the current model. This means we have random embedding initialization.')
    ### Distillation flags
    parser.add_argument('--distillation', action='store_true', 
                        help='Should we perform distillation from a parent model? If so then you must specify the model using "parent_pretrained_model". There are several distillation options check the flag called "distillation_styles".')
    parser.add_argument('--use_official_parent_pretrained', action='store_true', 
                        help='Use this flag if you want the argument "pretrained_model" to specify a pretrained model created by someone else for the purposes of distillation. Use this carefully because if the parent is created by someone else then you have to have your own model with different configurations for fine-tuning. Essentially you must make sure that use_official_parent_pretrained and use_official_pretrained are not true simultaneously.')
    parser.add_argument('--parent_pretrained_model', default='', type=str, 
                        help='Path to the parent pretrained model for distillation. The pretrained_model flag will be used to initialize the child model.')
    parser.add_argument('--distillation_loss_weight', type=float, default=0.7, 
                        help='All the distillation losses will be averaged and then multiplied by this weight before adding it to the regular xentropy loss which will be weighted by (1- distillation_loss_weight).')
    parser.add_argument('--distillation_styles', default='cross_entropy', type=str, 
                        help='One or more of softmax_distillation, attention_distillation, hidden_layer_regression. For attention distillation you must make sure that the number of attention heads between the parent and child are the same and for hidden layer regression you must make sure that the hidden size (d_model) is the same for the parent and child. In both these cases, you should also specify the layer mapping. See the "distillation_layer_mapping" flag.')
    parser.add_argument('--distillation_layer_mapping', default='1-1,2-2,3-3,4-4,5-5,6-6', type=str, 
                        help='This indicates the mappings between the parent and child model. The same flag is used for the encoder and the decoder. If you want to map the 2nd parent layer to the first child layer then use 2-1. Note that the layers are not zero indexed as per the description. Ensure that your indices are correct because checking is not done at the moment. If you get weird results then first make sure that your flags are correctly set. If the parent has 6 layers and the child has 3 layers then something like 6-4 will definitely throw an error. User beware! Dokuro mark.')
    parser.add_argument('--eval_every', default=1000, type=int, help="The number of iterations after which an evaluation must be done. Also saves a checkpoint every these number of steps.")
    parser.add_argument('--no_eval_save_every', default=10000, type=int, help="The number of iterations after which a model must be force saved in case evaluation is not done.")
    parser.add_argument('--parent_encoder_layers', default=3, type=int, help="The value for number of encoder layers")
    parser.add_argument('--parent_decoder_layers', default=3, type=int, help="The value for number of decoder layers")
    parser.add_argument('--parent_dropout', default=0.1, type=float, help="The value for embedding dropout")
    parser.add_argument('--parent_attention_dropout', default=0.1, type=float, help="The value for attention dropout")
    parser.add_argument('--parent_activation_dropout', default=0.1, type=float, help="The value for activation dropout")
    parser.add_argument('--parent_encoder_attention_heads', default=8, type=int, help="The value for number of encoder attention heads")
    parser.add_argument('--parent_decoder_attention_heads', default=8, type=int, help="The value for number of decoder attention heads")
    parser.add_argument('--parent_decoder_ffn_dim', default=2048, type=int, help="The value for decoder ff hidden dim")
    parser.add_argument('--parent_encoder_ffn_dim', default=2048, type=int, help="The value for encoder ff hidden dim")
    parser.add_argument('--parent_d_model', default=512, type=int, help="The value for model hidden size")
    parser.add_argument('--save_weights_and_gradeint_info', action='store_true', 
                        help='Saving gradient information is time consuming. We should make this optional.')
    ###
    ### Placeholder flags to prevent code from breaking. These flags are not intended to be used for pretraining. These flags are here because the common_utils.py methods assume the existence of these args for when joint mbart training and regular NMT training is done. TODO: Modify code to avoid the need for these flags in this script.
    parser.add_argument('--multi_source', action='store_true', 
                        help='Are we doing multisource NMT? In that case you should specify the train_src as a hyphen separated pair indicating the parent language and the child language. You should also ensure that the source file is a tab separated file where each line contains "the parent pair source sentence[tab]child pair source sentence".')
    parser.add_argument('--cross_distillation', action='store_true', 
                        help='Should we perform cross distillation from a parent model which has been trained on another source language but the same target language? If so then you must specify the model using "parent_pretrained_model". Additionally you should specify the train_src as a hyphen separated pair indicating the parent language and the child language. You should also ensure that the source file is a tab separated file where each line contains "the parent pair source sentence[tab]child pair source sentence" There are several distillation options check the flag called "distillation_styles".')
    parser.add_argument('--source_masking_for_bilingual', action='store_true', 
                        help='Should we use masking on source sentences when training on parallel corpora?')
    parser.add_argument('--is_summarization', action='store_true', 
                        help='Should we use masking on source sentences when training on parallel corpora?')
    ###
    args = parser.parse_args()
    assert len(args.token_masking_probs_range) <= 2
    print("IP address is", args.ipaddr)

    args.world_size = args.gpus * args.nodes                #
    
    langs = args.langs.strip().split(",")
    mono_src = args.mono_src.strip().split(",")
    if args.num_domains_for_domain_classifier > 1: ## In case we have to do domain classification
        monolingual_domains = args.monolingual_domains.strip().split(",") ## Should not be empty
        args.train_domains = {} ## We can index the domain indicator this way
        domain_idx = 0    
        for monolingual_domain in monolingual_domains:
            if monolingual_domain not in args.train_domains:
                args.train_domains[monolingual_domain] = domain_idx
                domain_idx += 1
        files = {lang+"-"+monolingual_domain: [mono_file, args.train_domains[monolingual_domain]] for lang, mono_file, monolingual_domain in zip(langs, mono_src, monolingual_domains)}
        
    else:
        files = {lang: mono_file for lang, mono_file in zip(langs, mono_src)}
    print("Monolingual training files are:", files)
    
    
    train_files = {}
    if args.bilingual_train_frequency != 0.0:
        slangs = args.train_slang.strip().split(",")
        tlangs = args.train_tlang.strip().split(",")
        train_srcs = args.train_src.strip().split(",")
        train_tgts = args.train_tgt.strip().split(",")
        if args.num_domains_for_domain_classifier > 1: ## In case we have to do domain classification
            train_domains = args.train_domains.strip().split(",") ## Should not be empty
            for train_domain in train_domains:
                if train_domain not in args.train_domains:
                    args.train_domains[train_domain] = domain_idx
                    domain_idx += 1
            train_files = {slang+"-"+tlang+"-"+train_domain: (train_src, train_tgt, args.train_domains[train_domain]) for slang, tlang, train_src, train_tgt, train_domain in zip(slangs, tlangs, train_srcs, train_tgts, train_domains)}
        else:
            train_files = {slang+"-"+tlang: (train_src, train_tgt) for slang, tlang, train_src, train_tgt in zip(slangs, tlangs, train_srcs, train_tgts)}
        print("Parallel training files are:", train_files)
    
    if args.num_domains_for_domain_classifier > 1: ## In case we have to do domain classification
        print("Number of unique domains are ", len(args.train_domains))
    os.environ['MASTER_ADDR'] = args.ipaddr              #
    os.environ['MASTER_PORT'] = '26023'                      #
    mp.spawn(model_create_load_run_save, nprocs=args.gpus, args=(args,files,train_files,))         #
    
if __name__ == "__main__":
    run_demo()<|MERGE_RESOLUTION|>--- conflicted
+++ resolved
@@ -78,11 +78,7 @@
     dist.barrier() ## Stop other processes from proceeding till sharding is done.
     
     if args.use_official_pretrained:
-<<<<<<< HEAD
         if "mbart" in args.pretrained_model or "IndicBART" in args.pretrained_model:
-=======
-        if "mbart" in args.pretrained_model:
->>>>>>> 974a7988
             if "50" in args.pretrained_model:
                 tok = MBart50Tokenizer.from_pretrained(args.tokenizer_name_or_path, use_fast=False)
             elif "IndicBART" in args.pretrained_model:
